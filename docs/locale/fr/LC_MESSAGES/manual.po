--- conflicted
+++ resolved
@@ -8,11 +8,7 @@
 "Project-Id-Version: Tiled 1.0\n"
 "Report-Msgid-Bugs-To: bjorn@lindeijer.nl\n"
 "POT-Creation-Date: 2023-03-10 11:19+0100\n"
-<<<<<<< HEAD
-"PO-Revision-Date: 2023-05-28 15:51+0000\n"
-=======
 "PO-Revision-Date: 2023-06-10 12:50+0000\n"
->>>>>>> cfd589bb
 "Last-Translator: firstmiddlelast <qube132@yahoo.com>\n"
 "Language-Team: French <https://hosted.weblate.org/projects/tiled/manual/fr/>"
 "\n"
@@ -1113,11 +1109,7 @@
 
 #: ../../manual/automapping.md:242
 msgid "Disabled"
-<<<<<<< HEAD
-msgstr "Désactivé"
-=======
-msgstr "Disabled"
->>>>>>> cfd589bb
+msgstr "Activé"
 
 #: ../../manual/automapping.md:243
 msgid ""
@@ -1409,15 +1401,6 @@
 "\"input\\_Cliff\" layer, you can leave those cells empty and only include"
 " the extra input tiles that you need."
 msgstr ""
-<<<<<<< HEAD
-"Il n'est pas besoin de répéter les tuiles latérales et les coins dans le "
-"second calque \"input\\_Cliff\", vous pouvez laisser ces cellules vides et "
-"n'inclure que les tuiles d'input dont vous avez besoin."
-=======
-"Il n'y a pas besoin de répéter les tuiles latérales et les coins dans le "
-"second calque \"input\\_Cliff\", vous pouvez laisser ces cellules vides et "
-"n'inclure que les tuiles d'input additionnelles dont vous avez besoin."
->>>>>>> cfd589bb
 
 #: ../../manual/automapping.md:307
 msgid ""
@@ -1592,13 +1575,6 @@
 "The output tiles in the top row are the [Empty]{.tile .empty} [special "
 "tile](#specialtiles), which means the output will erase those tiles."
 msgstr ""
-"Les tuiles d'output dans la rangée du haut sont la [tuile "
-<<<<<<< HEAD
-"spéciale](#specialtiles) [Vide] {.tile .empty}, qui signifie que l'output "
-=======
-"spéciale](#specialtiles) [Empty]{.tile .empty}, qui signifie que l'output "
->>>>>>> cfd589bb
-"effacera ces tuiles."
 
 #: ../../manual/automapping.md:343
 msgid ""
@@ -1844,23 +1820,6 @@
 "within input regions that are empty in all the input layers for a given "
 "layer and index will be treated as \"Other\"."
 msgstr ""
-<<<<<<< HEAD
-"Si vous avec des règles d'Automapping datant d'avant Tiled 1.9, elles "
-"devraient toujours fonctionner comme elles le faisaient avant dans la "
-"plupart des cas. Quand Tiled voit une carte de règle contient des calques "
-"`regions`, il remet automatiquement l'ancient comportement en place - les "
-"règles sont appliquées dans l'ordre par défaut, et les cellules dans les "
-"régions d'input qui sont vides dans tous les calque d'input pour un calque "
-"et index donné seront traitées comme \"Other\"."
-=======
-"Si vous avez des règles d'Automapping datant d'avant Tiled 1.9, elles "
-"devraient la plupart du temps encore fonctionner comme elles le faisaient "
-"avant. Quand Tiled voit une carte de règle contenant des calques `regions`, "
-"il remet automatiquement l'ancient comportement en place - les règles sont "
-"appliquées dans l'ordre par défaut, et les cellules dans les régions d'input "
-"qui sont vides dans tous les calque d'input pour un calque et index donné "
-"seront traitées comme \"Other\"."
->>>>>>> cfd589bb
 
 #: ../../manual/automapping.md:386
 #, fuzzy
@@ -1907,18 +1866,6 @@
 "same rule. To make sure the rules behave exactly the same, fill in any "
 "part that was previously part of the input region."
 msgstr ""
-"Lors de l'effacement de vos calques `regions`, assurez-vous que vous ne "
-"comptez pas sur elles pour connecter des régions de tuiles déconnectées. Si "
-<<<<<<< HEAD
-"c'est le cas, utilisez l [tuile spéciale](#specialtiles) [Ignore]{.tile ."
-"ignore} pour les connecter dans un des calques d'`input`, de façon que Tiled "
-=======
-"c'est le cas, utilisez la [tuile spéciale](#specialtiles) [Ignore]{.tile ."
-"ignore} pour les connecter dans un des calques `input`, de façon que Tiled "
->>>>>>> cfd589bb
-"sache qu'elles font partie de la même règle. Pour vous assurer que les "
-"règles se comportent exactement de la même façon, remplissez tout ce qui "
-"faisait partie de la région d'input."
 
 #: ../../manual/automapping.md:394
 msgid ""
@@ -1963,19 +1910,6 @@
 "locations. The Empty tile is needed because old-style Other never matched"
 " Empty, but the MatchType Other tile does match Empty."
 msgstr ""
-"Si vous vous reposiez sur le comportement qui est qu'une tuile laissée vide "
-"dans tous les calques d'input pour un index donné est traitée comme “toute "
-"tuile qui n'est pas dans cette règle”, vous devriez plutôt utiliser la ["
-"tuile spéciale](#specialtiles) [Other]{.tile .other} à ces emplacements et "
-"aussi la [tuile spéciale](#specialtiles) [Empty]{.tile .empty} sur un calque "
-"inputnot à ces mêmes emplacements. La tuile Empty est nécessaire parce que "
-<<<<<<< HEAD
-"le précédent Other ne correspondait pas à Empty, mais la tuile MatchType "
-"Other correspond à Empty."
-=======
-"le Other précédemment implémenté ne correspondait pas à Empty, mais la tuile "
-"MatchType Other correspond effectivement à Empty."
->>>>>>> cfd589bb
 
 #: ../../manual/automapping.md:401
 msgid "Credits"
