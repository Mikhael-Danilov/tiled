--- conflicted
+++ resolved
@@ -1,9 +1,8 @@
-<<<<<<< HEAD
 ### Unreleased
 
 * Raised minimum supported Qt version from 5.6 to 5.12 (drops Windows XP support)
 * Raised minimum C++ version to C++17
-=======
+
 ### Unreleased 1.8 patch
 
 * Fixed automatic tool switching after deleting layers
@@ -15,7 +14,6 @@
 * Scripting: Initialize tile layer size also when added as part of a group layer (#3291)
 * macOS: Fixed main window expanding with many open files (#1047)
 * Qt 6: Fixed captured or erased area when dragging backwards
->>>>>>> 69cd4a0b
 
 ### Tiled 1.8.2 (18 February 2022)
 
