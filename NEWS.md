<<<<<<< HEAD
### Unreleased

* Scripting: Added -e,--evaluate to run a script from command-line
* Raised minimum supported Qt version from 5.6 to 5.12 (drops Windows XP support)
* Raised minimum C++ version to C++17
* Removed qmake project files (only Qbs supported now)

### Unreleased 1.8 patch
=======
### Tiled 1.8.3 (31 March 2022)
>>>>>>> 5c89233d

* Improved rendering quality of the Mini-map when it's small (#1431)
* Fixed automatic tool switching after deleting layers
* Fixed rendering of arrows for object references in class members (#3306)
* Fixed image layer repeat settings not copied to duplicates (#3307)
* Fixed map bounding rectangle for infinite isometric maps
* Fixed tile selection to not get removed when deleting (#3281)
* Fixed custom types not being usable without opening a project (#3295)
* Fixed use of custom property types in global object types file (#3301)
* Fixed parallax layer positions for other maps in a world
* Fixed crash when rendering invalid polygon objects
* Fixed sticky Bucket Fill preview when hovering same tile
* Fixed automatically reloaded map becoming the active document
* Fixed "Map format '%s' not found" error
* Fixed updating of "Unload/Save World" menu enabled state
* Fixed flipping horizontally to not rotate objects by 180 degrees (#1704)
* Fixed displacement when flipping horizontally on isometric maps (#2660)
* Fixed offset of tile collision shapes on isometric maps (#3138)
* Mark world as modified when map size changes (#3020)
* Prevent unsaved maps from being added to a world (#3317)
* Hide "Move Objects to Layer" menu when there's only one object layer
* Scripting: Avoid possible crash due to garbage collection (#3290)
* Scripting: Fixed missing null check in Tileset.loadFromImage and Tile.setImage
* Scripting: Initialize tile layer size also when added as part of a group layer (#3291)
* AutoMapping: Applying rules without "inputnot" layers is now much faster
* AutoMapping: Optimized calculation of each rule's input/output region
* AutoMapping: Fixed compatibility with "RegionsInput" / "RegionsOutput" layers
* AutoMapping: Fixed ability to AutoMap using project rules in unsaved maps
* CSV plugin: Improved error message and replace reserved characters (#3309)
* terraingenerator: Fixed crash when source terrain doesn't have an image (#3299)
* macOS: Fixed main window expanding with many open files (#1047)
* JSON plugin: Wrap arrays at the map width or chunk width
* Qt 6: Fixed captured or erased area when dragging backwards
* Updated Finnish translation (by Tuomas Lähteenmäki)

### Tiled 1.8.2 (18 February 2022)

* Fixed deactivating of tools when no layer is selected (avoids crash)
* Fixed monospace font option in multi-line text editor on macOS and Windows (#3007)
* Fixed ability to reset custom 'color' and 'object' properties (#3270)
* Fixed updating of layer positions when changing parallax factor of a group (#3175)
* Scripting: Fixed crash when assigning null to the MapObject.tile property
* Scripting: Fixed adding of tilesets when adding layers to a loaded map (#3268)
* JSON format: Fixed layer locked status not getting saved (#2877)
* macOS: Fixed duplicate overwrite confirmation when using Export As (#3152)
* FreeBSD: Fixed compile due to missing include (by Dmitry Marakasov, #3271)

### Tiled 1.8.1 (11 February 2022)

* Fixed pasted objects not getting selected if a tile layer was also copied
* Fixed possible crash when trying to determine whether OpenGL is used
* Fixed possible crash when using the Insert Tile tool
* Fixed possible crash in tile stamp preview
* AutoMapping: Fixed crash when an input layer does not exist (#3269)
* Scripting: Automatically add tilesets to the map where needed (#3268)
* snap: Updated from core18 to core20 (now uses Qt 5.12)
* AppImage: Updated to Sentry 0.4.15

### Tiled 1.8.0 (7 February 2022)

* Added support for custom enum properties (with svipal, #2941)
* Added support for custom class properties (#489)
* Added parallax origin property to the map (with krukai, #3209)
* Added Repeat X/Y properties to Image Layers (with krukai, #3205)
* Added an action for selecting all layers (Ctrl+Alt+A) (#3081)
* Added actions to select or add tilesets to Project view context menu
* Added cut/copy/paste actions to Tile Animation Editor
* Improved undo behavior by merging sequential edits to the same property (#3103)
* Improved multi-layer painting behavior (#3094)
* Separated the X and Y components of the major grid option (#3208)
* Added automatic fading out of the grid when zooming out a lot
* AutoMapping: Made it find layers within groups (#1771)
* AutoMapping: `regions` layer can now be used alongside `region_input/output` layers
* AutoMapping: Recognize "//" layer name prefix for ignoring layers (#3262)
* AutoMapping: Allow setting a rule map as project rules file (#3221)
* Tweaked focus behavior in the Template Editor
* Changed the default Terrain Brush shortcut back to T
* Reset tile animations when disabling playback and when exporting as image
* Don't require saving maps upon creation (#1902)
* Apply transformation actions to the preview while placing tiles (#3091)
* Allow using object context menu in object creation tools
* Reduced the step size for the parallax factor property
* Improved the logic for automatically switching tools (#2807)
* Ignore selection changes when marking a file as modified (#3194)
* Use the tileset background color in the collision editor (with Benja Appel, #3163)
* Show the read error when using --export-map/tileset
* Avoid deselecting all layers when clicking empty area in Layers view (#2806)
* Scripting: Added File API
* Scripting: Added support for loading JavaScript `.mjs` modules (#3261)
* Scripting: Added tiled.applicationDirPath property
* Scripting: Added tiled.extensionsPath property (#3139)
* Scripting: Added missing Layer.tintColor property
* Scripting: Added missing ObjectGroup.drawOrder property (#3147)
* Scripting: Added TileMap.removeObjects (#3149)
* Scripting: Added TileMap.regionEdited signal
* Scripting: Added TileMap.layers and GroupLayer.layers properties, for convenience
* Scripting: Added region.rects property and region.contains(x,y)
* Scripting: Treat custom format extensions as case-insensitive (#3141)
* Scripting: Allow tools to stay active when tiles or a terrain type are selected (#3201)
* Scripting: Extended the terrain related API (#2663)
* Scripting: tiled.activeAsset can be assigned asset created in script (#3160)
* Scripting: Fixed possible crash after creating tilesets from script (#3229)
* Scripting: Fixed possible crash in TileMap.autoMap
* Scripting: Fixed dialog window titles to show on macOS (#2910)
* Scripting: Fixed tileset or tile references for maps loaded from script
* Scripting: Avoid crash when script reload happens during popup (#2991)
* Fixed the logic for handling group layer parallax factors (with LilithSilver, #3125)
* Fixed keyboard modifiers getting stuck for Terrain Brush (#2678)
* Fixed debug messages showing in the Console and Issues views
* Fixed enabled state of File > Export action for tilesets (#3177)
* Fixed Snap to Grid for hexagonal maps
* Fixed AutoMapping rules file to update after changing project properties (#3176)
* Fixed 'Detect Bounding Box' action missing in Keyboard settings
* Fixed toggling "Clear View" on & off shifting the map
* Fixed command-line output not showing on Windows (#2688)
* Fixed "Select object on map" when no object layer is selected (#3207)
* Fixed adjusting of tile types when tileset width changed (by Albert Vaca Cintora, #3237)
* Fixed missing Qt translations for Linux AppImage
* Fixed minimap viewport position when layers are offset (#3211)
* Fixed "Highlight Current Layer" getting confused (#3223)
* Fixed Terrain Set type property to be disabled when appropriate (avoids crash)
* Fixed saving broken references to files loaded using "ext:" prefix (#3185)
* Fixed performance issue in Project view related to file icons
* Fixed dynamic wrapping when adding tiles to a collection (#3076)
* Fixed potential crash when changing a WangSet from script
* Tiled Manual is now available in French
* JSON plugin: Added "tmj", "tsj" and "tj" as accepted file extensions
* YY plugin: Don't use safe writing of files
* YY plugin: Write out custom "object" properties as instance name (instead of the ID)
* YY plugin: Determine sprite names by looking for meta files (by krukai, #3213)
* CSV plugin: Improved handling of infinite maps
* RpMap plugin: Fixed hardcoded exported tile size (#3184)
* libtiled-java: Introduced TilesetCache interface (by Samuel Manflame, #3117)
* Added Ukrainian translation to Windows installer (#3132)
* AppImage: Updated to Sentry 0.4.14
* Updated Bulgarian, Chinese (Simplified), French, Korean, Portuguese (Brasil), Portuguese (Portugal), Russian, Swedish and Turkish translations

### Tiled 1.7.2 (10 August 2021)

* Avoid automatically replacing external tilesets with "similar" ones
* Fixed copying and capturing stamps on staggered maps (with Alexander Dorogov, #2874)
* Fixed possible crash in Tile Animation Editor
* Fixed data loss when saving maps with tilesets that failed to load (#3106)
* Fixed creating multi-layer tile stamp from selection (#2899)
* Scripting: Automatically reset object ID when adding to avoid duplicate IDs
* Linux: Possible workaround for crash in clipboard manager
* AppImage: Updated to Sentry 0.4.12
* Updated Italian translation

### Tiled 1.7.1 (9 July 2021)

* Don't save export target and format to exported files
* Fixed crashes resulting from the Tile Animation Editor
* Fixed possible crash when pasting multi-layer stamp (#3097)
* Fixed possible crash when restoring expanded layers in Objects view
* Fixed parallax factor getting lost when layer is cloned (#3077)
* Fixed an issue with synchronizing selected tiles to current stamp (#3095)
* Commands: Fixed possible crash in Edit Commands window
* Commands: Automatically quote the command executable
* Commands: Improved starting directory for executable file chooser
* Commands: Fixed the 'Clear' button to reset the shortcut
* AppImage: Updated to Sentry 0.4.11
* Updated French translation

### Tiled 1.7.0 (4 June 2021)

* Added basic "major grid" option with stronger lines (with Ilya Arkhanhelsky, #3032)
* Added ability to rearrange tiles in a tileset (with José Miguel Sánchez García, #2983)
* Added option to choose background fade color (with SchmidtWC, #3031)
* Added portable mode, enabled when a "tiled.ini" is detected alongside the Tiled executable (#2945) 
* Disable project extensions by default, for security reasons (#3058)
* Render selection preview and hovered item highlight above labels (#3036)
* Changed the donation reminder to be non-modal
* docs: Generate scripting API documentation using TypeDoc (with Erik Schilling (#2965) and MrMasterplan (#3040, #3041, #3045))
* QMake/Qbs: Added a way to disable DBus support (with Dmitry Marakasov, #3039)
* Scripting: Fixed 'mouseLeft' callback for scripted tools (#3050)
* Scripting: Fixed loading of icons with explicit "ext:" prefix (#3048)
* Scripting: Made TileMap coordinate conversion functions always work (#3054)
* tBIN plugin: Convert 'color', 'object' and 'file' properties on save
* Python plugin: Added Layer.offset and Layer.setOffset (with sverx, #3073)
* Python plugin: Linux AppImage now supports Python 3.6 instead of 3.5
* Windows: Add a default "Open in text editor" command based on notepad.exe
* Fixed possible crash in Properties view when switching files
* Fixed watching/unwatching of folders when adding/removing from project (#3035)
* Fixed determining desired file format by extension on export
* Fixed compilation issue with GCC 10 (#3037)
* Updated Bulgarian, Portuguese (Portugal), Russian and Turkish translations

### Tiled 1.6.0 (23 April 2021)

* Added object selection preview
* Added toggle to select enclosed rather than touched objects (#3023)
* Added Sentry crash handler to Linux AppImage (disabled by default)
* Added %tileid variable for custom commands on tilesets (#3026)
* Added option to lock the position of views and tool bars
* Added toggle to show/hide other maps in the same world (#2859)
* Added a helpful text to Terrain Sets view when it is empty (#3015)
* Allow opening projects from the File menu (#3000)
* Made the terrains list in the Terrain Sets view not collapsible (#3015)
* Automatically select the first terrain when selecting a Terrain Set (#3015)
* When duplicating objects, place the duplicates next to the originals (#2998)
* Tweaked selection outlines to be a little fatter and adjust to DPI
* Write --export-formats output to stdout instead of stderr (#3002)
* Allow hiding objects in the Tile Collision Editor
* Scripting: Added missing Tileset.transparentColor property
* Fixed 'Detach templates' export option to add tilesets when needed
* Fixed Terrain Brush behavior on map edges
* Fixed Terrain Brush behavior for sets transitioning to nothing
* Fixed loss of edit focus when hovering tileset while assigning terrain (#3015)
* Fixed shortcuts for flipping or rotating the current terrain pattern
* Fixed switching to Terrain Brush when clicked terrain is already selected (#3015)
* Fixed state of "dynamic wrapping" toggle button on startup
* Fixed parallax layer positioning when reordering layers (#3009)
* Windows: Fixed Swedish translation missing from installer
* Windows: Re-enabled code signing by SignPath (was missing for Tiled 1.5)
* snap: Added 'removable-media' plug, for accessing USB drives
* snap: "Open Containing Folder" action now also selects the file
* JSON plugin: Write out "version" property as string (#3033)
* YY plugin: Fixed plugin loading issue for qmake builds
* libtiled-java: Optimized for multithreaded usage (by Samuel Manflame, #3004)
* Updated Bulgarian, French, Portuguese (Portugal), Swedish and Turkish translations
* Added Thai translation (by Thanachart Monpassorn, currently at 54%)

### Tiled 1.5.0 (23 March 2021)

* Unified Wang and Terrain tools (backwards incompatible change!)
* Added support for a per-layer parallax scrolling factor ([#2951](https://github.com/mapeditor/tiled/pull/2951))
* Added export to GameMaker Studio 2.3 ([#1642](https://github.com/mapeditor/tiled/issues/1642))
* Added option to change object selection behavior ([#2865](https://github.com/mapeditor/tiled/pull/2865))
* Added Monospace option to the multi-line text editor
* Added option to auto-scroll on middle click
* Added smooth scrolling option for arrow keys
* Added a 'Convert to Polygon' action for rectangle objects
* Added support for drawing with a blob tileset
* Added 'Duplicate Terrain Set' action
* Added Terrain Set type (Corner, Edge or Mixed)
* Added support for rotating and flipping Terrain tiles (by Christof Petig, [#2912](https://github.com/mapeditor/tiled/pull/2912))
* Added support for exporting to [RPTools MapTool](https://www.rptools.net/toolbox/maptool/) RpMap files (by Christof Petig, [#2926](https://github.com/mapeditor/tiled/pull/2926))
* Added Ctrl+Shift to toggle Snap to Fine Grid (by sverx, [#2895](https://github.com/bjorn/tiled/pull/2895))
* Eraser: Added Shift to erase on all layers (by Michael Aganier, [#2897](https://github.com/bjorn/tiled/pull/2897))
* Automatically add .world extension to new World files
* Shape Fill Tool now displays the size of the current shape ([#2808](https://github.com/mapeditor/tiled/issues/2808))
* Tile Collision Editor: Added action to add an auto-detected bounding box collision rectangle (by Robin Macharg, [#1960](https://github.com/bjorn/tiled/pull/1960))
* Tile Collision Editor: Added context menu action to copy selected collision objects to all other selected tiles (by Robin Macharg, [#1960](https://github.com/bjorn/tiled/pull/1960))
* Tilesets view: Added "Edit Tileset" action to tab context menu
* Tilesets view: Added "Add External Tileset" action to tilesets menu
* Scripting: Added initial API for creating and modifying Terrain Sets
* Scripting: Added API for working with images ([#2787](https://github.com/mapeditor/tiled/pull/2787))
* Scripting: Added API for launching other processes ([#2783](https://github.com/mapeditor/tiled/issues/2783))
* Scripting: Added MapView.center property
* Scripting: Added missing Layer.id and Layer.parentLayer properties
* Scripting: Enable extending most context menus
* Scripting: Fixed reset of file formats on script reload ([#2911](https://github.com/mapeditor/tiled/issues/2911))
* Scripting: Fixed missing GroupLayer and ImageLayer constructors
* Scripting: Added default icon for scripted actions
* Enabled high-DPI scaling on Linux and changed rounding policy
* Remember last file dialog locations in the session instead of globally
* Fixed loading extension path from project config (by Peter Ruibal, [#2956](https://github.com/mapeditor/tiled/pull/2956))
* Fixed performance issues when using a lot of custom properties
* Fixed storing template instance size when overriding the tile ([#2889](https://github.com/mapeditor/tiled/issues/2889))
* Fixed removal of object reference arrow when deleting target object ([#2944](https://github.com/mapeditor/tiled/issues/2944))
* Fixed updating of object references when layer visibility changes
* Fixed map positioning issues in the World Tool ([#2970](https://github.com/mapeditor/tiled/issues/2970))
* Fixed handling of Shift modifiers in Bucket and Shape Fill tools ([#2883](https://github.com/mapeditor/tiled/issues/2883))
* Fixed scrolling speed in Tileset view when holding Ctrl
* Fixed issue causing export.target to get written out as "."
* Fixed "Repeat last export on save" when using Save All ([#2969](https://github.com/mapeditor/tiled/issues/2969))
* Fixed interaction shape for rectangle objects to be more precise ([#2999](https://github.com/mapeditor/tiled/issues/2999))
* Fixed "AutoMap While Drawing" not applying when using Cut/Delete
* Fixed path in AutoMap error message when rules file doesn't exist
* Lua plugin: Don't embed external tilesets, unless enabled as export option ([#2120](https://github.com/mapeditor/tiled/issues/2120))
* Python plugin: Added missing values to MapObject.Shape enum ([#2898](https://github.com/bjorn/tiled/issues/2898))
* Python plugin: Fixed linking issue when compiling against Python 3.8
* CSV plugin: Include flipping flags in exported tile IDs
* GMX plugin: Take tile object alignment into account
* Linux: "Open Containing Folder" action now also selects the file
* libtiled-java: Many updates (by Henri Viitanen, [#2207](https://github.com/bjorn/tiled/pull/2207))
* Ported Tiled to Qt 6 (releases still use 5.15 for now)
* Updated Bulgarian, Chinese (Simplified), Czech, Finnish, French, Portuguese, Portuguese (Portugal), Russian, Swedish and Turkish translations

### Tiled 1.4.3 (17 November 2020)

* Fixed running Tiled on macOS Big Sur (#2845)
* Improved error message when adding external tileset
* Fixed opening of files in already open instance of Tiled
* Fixed crash in Edit Commands dialog (#2914)
* Fixed Object Alignment not getting set when reloading a tileset
* Tile Collision Editor: Fixed invisible tile for isometric oriented tileset (#2892)
* Ignore attempts to replace a tileset with itself
* qmake: Support linking to system Zstd on all UNIX-like systems

### Tiled 1.4.2 (5 August 2020)

* Reverted the default layer data format back to CSV (was changed to Zstd by accident in 1.4.0)
* Added ability to draw lines using click+drag (in addition to click and click) when holding Shift
* Improved positioning when adding maps to world via context menu
* Disable instead of hide the "Save As Template" action when using embedded tilesets
* Made Ctrl turn off snapping if Snap to Fine Grid is enabled (#2061)
* Set minimum value of tile width and height to 1
* Fixed Select Same Tile tool behavior for empty tiles
* Fixed clickability of the dot in point objects
* Fixed adjusting of terrain images when tileset width changes
* Worlds: Fixed potential data loss when opening .world file
* tmxrasterizer: Added --show-layer option (by Matthias Varnholt, #2858)
* tmxrasterizer: Added parameter to advance animations (by Sean Ballew, #2868)
* Scripting: Initialize tile layer size to map size upon add (#2879)
* Windows installer: Made creation of the desktop shortcut optional
* Windows installer: Made the launching of Tiled optional
* Updated Qt to 5.12.9 on all platforms except Windows XP and snap releases
* snap: Fixed issues with storing the default session (#2852)
* snap: Enabled support for Zstandard (#2850)

### Tiled 1.4.1 (25 June 2020)

* When opening a .world file, load the world and open its first map
* When opening an object template, show it in the Template Editor
* Fixed crash on trying to export using the command-line (#2842)
* Fixed crash when deleting multiple objects with manual drawing order (#2844)
* Fixed potential crash when removing a tileset
* Fixed potential scaling happening for maps used as tilesets (#2843)
* Fixed positioning of map view when switching between maps in a world
* Fixed file dialog start location
* Scripting: Fixed issues with absolute file paths on Windows (#2841)
* Lua plugin: Fixed syntax used for object properties (#2839)

### Tiled 1.4.0 (17 June 2020)

* Added support for projects (#1665)
* Added object reference property type (with Steve Le Roy Harris and Phlosioneer, #707)
* Added world editing tool for adding/removing and moving around maps in a world (with Nils Kübler, #2208)
* Added a quick "Open file in Project" (Ctrl+P) action
* Added new Object Alignment property to Tileset (with Phlosioneer, #91)
* Added layer tint color (by Gnumaru, #2687)
* Added support for using maps as images (with Phlosioneer, #2708)
* Added 'Open with System Editor' action for custom file properties (#2172)
* Added option to render object names when exporting as image (#2216)
* Added 'Replace Tileset' action to Tilesets view
* Added shortcut to tooltips for all registered actions
* Added automatic reloading of object templates (by Phlosioneer, #2699)
* Added 'Clear Console' button and context menu action (#2220)
* Added 'Reopen Closed File' (Ctrl+Shift+T) action
* Added status bar button to toggle the Console view
* Added a border around the tile selection highlight
* Switch current tileset tab if all selected tiles are from the same tileset (by Mitch Curtis, #2792)
* Made tileset dynamic wrapping toggle persistent
* Properties view: Added action for adding a property to context menu (#2796)
* Optimized loading of CSV tile layer data (by Phlosioneer, #2701)
* Improved map positioning when toggling 'Clear View'
* Remember the preferred format used for saving
* Normalize rotation values when rotating objects (#2775)
* Removed the Maps view (replaced by Project view)
* Removed file system hierarchy from Templates view (replaced by Project view)
* Fixed potential crash when triggering AutoMap (#2766)
* Fixed the status bar placement to be always at the bottom of the window
* Fixed potential issue with automatic reloading of files (#1904)
* Fixed issue where image layer images cannot be loaded from Qt resource files (by obeezzy, #2711)
* GmxPlugin: Added support for layer tint color
* Scripting: Assign global variables to console script evaluations (by Phlosioneer, #2724)
* Scripting: Added coordinate conversion to TileMap
* Scripting: Added support for custom "file" properties
* Scripting: Added checks for nullptr arguments (by Phlosioneer, #2736)
* Scripting: Added some missing tileset related properties
* Scripting: Added FileInfo API with various file path operations (with David Konsumer, #2822)
* Scripting: Provide access to registered file formats (by Phlosioneer, #2716)
* Scripting: Enabled scripted formats to be used on the command-line
* Scripting: Added functions to access inherited properties (by Bill Clark, #2813)
* Scripting: Introduced \__filename global value (with konsumer)
* Scripting: Fixed ObjectGroup.insertObjectAt to use the index
* docs: Clarify "can contain" documentation and error handling (by Phlosioneer, #2702)
* docs: Document all optional attributes, update some docs (by Phlosioneer, #2705)
* docs: Alphabetize scripting API reference (by Phlosioneer, #2720)
* docs: Added missing BinaryFile constructor docs (by Phlosioneer, #2732)
* docs: Enabled Algolia powered search
* libtiled-java: Big update to support newer TMX attributes (by Mike Thomas, #1925)
* libtiled-java: Fixed writing of the tile type (by Phlosioneer, #2704)
* libtiled-java: Enable loading of maps from jar files (by Adam Hornáček, #2829)
* Updated Bulgarian, Chinese (Simplified), Czech, Finnish, French, Norwegian Bokmål, Portuguese (Portugal) and Turkish translations


### Tiled 1.3.5 (27 May 2020)

* Fixed initialization and restoring of map view (#2779)
* Fixed skewed tile terrain/Wang overlays for non-square tiles (#1943)
* Fixed link color on dark theme
* Fixed small issue when right-clicking embedded tileset tab
* Fixed Wang Sets toggle to also appear in the Tileset menu
* Scripting: Fixed issue when closing/comitting BinaryFile (#2801)
* Scripting: Fixed "Safe writing of files" when writing with TextFile
* Updated Qt to 5.12.8 on all platforms except Windows XP and snap releases
* Small translation updates to Bulgarian, French and Portuguese

### Tiled 1.3.4 (14 April 2020)

* Fixed automatic reload issues when editing object types (regression in 1.3.1, #2768)
* Scripting: Added methods to get tileset's image size (backported from 1.4, #2733)
* Scripting: Fixed map.tilesets when 'Embed tilesets' is enabled
* Fixed the "Fix Tileset" button in the Template Editor
* macOS: Disabled unified tool bar to avoid repainting issues (#2667)
* macOS and Linux: Updated Qt from 5.12.6 to 5.12.7

### Tiled 1.3.3 (3 March 2020)

* Fixed loading of compression level
* Fixed default value for Hex Side Length property
* Fixed hiding of status bar text for some tools
* Fixed removing of object labels when removing a group layer
* GmxPlugin: Fixed compatibility with GameMaker 1.4.9999
* Scripting: Made TextFile.commit and BinaryFile.commit close as well
* Scripting: Fixed crashes when modifying certain new objects
* Scripting: Fixed potential crash in Asset.macro/undo/redo/isModified
* Scripting: Fixed potential crash when accessing Tool.preview
* Scripting: Fixed loading of images from extensions folder
* Scripting: Reload extensions also when files are added/removed
* Updated Bulgarian translation (by Любомир Василев)

### Tiled 1.3.2 (22 January 2020)

* Fixed initialization of selected layers (#2719)
* Fixed stamp action shortcuts not being configurable (#2684)
* Fixed the tileset view to respect the 'wheel zooms by default' preference
* Fixed insertion position when using drag-n-drop to rearrange layers
* Fixed displayed layer data format in Properties
* Fixed repeating of export when map is saved by a custom command (#2709)
* Fixed issue when multiple worlds are loaded that use pattern matching
* Issues view can now be hidden by clicking the status bar counters
* macOS: Fixed black toolbar when enabling OpenGL rendering (#1839)
* Windows: Fixed context menus activating first item on release (#2693)
* Windows installer: Include the 'defoldcollection' plugin (#2677)
* libtiled: Avoid inheriting Properties from QVariantMap (#2679)
* docs: Added some notes to Python and JavaScript pages (#2725)
* Updated Qt from 5.12.5 to 5.12.6
* Updated Finnish translation (by Tuomas Lähteenmäki and odamite)
* Updated part of Italian translation (by Katia Piazza)

### Tiled 1.3.1 (20 November 2019)

* Added reloading of object types when changed externally (by Jacob Coughenour, #2674)
* Added a status bar to the startup screen
* Made the shortcuts for the tools configurable (#2666)
* Made Undo/Redo shortcuts configurable (#2669)
* Fixed importing of keyboard settings (.kms files) (#2671)
* Fixed small window showing up on startup for a split second
* Windows: Fixed the shipped version of OpenSSL (fixes new version notification)
* Tiled Quick: Don't compile/install by default (#2673)

### Tiled 1.3.0 (13 November 2019)

* Added support for extending Tiled with JavaScript (#949)
* Added error and warning counts to the status bar
* Added Issues view where you can see warnings and errors and interact with them
* Added configuration of keyboard shortcuts (#215)
* Added status bar notification on new releases (replacing Sparkle and WinSparkle)
* Added option to show tile collision shapes on the map (#799)
* Added switching current layer with Ctrl + Right Click in map view
* Added search filter to the Objects view (#1467)
* Added icons to objects in the Objects view
* Added dynamic wrapping mode to the tileset view (#1241)
* Added a \*.world file filter when opening a world file
* Added support for .world files in tmxrasterizer (by Samuel Magnan, #2067)
* Added synchronization of selected layers and tileset when switching between maps in a world (by JustinZhengBC, #2087)
* Added actions to show/hide and lock/unlock the selected layers
* Added toggle button for "Highlight Current Layer" action
* Added custom output chunk size option to map properties (by Markus, #2130)
* Added support for Zstandard compression and configurable compression level (with BRULE Herman and Michael de Lang, #1888)
* Added option to minimize output on export (#944)
* Added export to Defold .collection files (by CodeSpartan, #2084)
* Added a warning when custom file properties point to non-existing files (#2080)
* Added shortcuts for next/previous tileset (#1238)
* Added saving of the last export target and format in the map/tileset file (#1610)
* Added option to repeat the last export on save (#1610)
* Added Fit Map in View action (by Mateo de Mayo, #2206)
* Tile Collision Editor: Added objects list view
* Changed the Type property from a text box to an editable combo box (#823)
* Changed animation preview to follow zoom factor for tiles (by Ruslan Gainutdinov, #2050)
* Changed the shortcut for AutoMap from A to Ctrl+M
* AutoMapping: Added "OverflowBorder" and "WrapBorder" options (by João Baptista de Paula e Silva, #2141)
* AutoMapping: Allow any supported map format to be used for rule maps
* Python plugin: Added support for loading external tileset files (by Ruin0x11, #2085)
* Python plugin: Added Tile.type() and MapObject.effectiveType() (by Ruin0x11, #2124)
* Python plugin: Added Object.propertyType() (by Ruin0x11, #2125)
* Python plugin: Added Tileset.sharedPointer() function (#2191)
* tmxrasterizer: Load plugins to support additional map formats (by Nathan Tolbert, #2152)
* tmxrasterizer: Added rendering of object layers (by oncer, #2187)
* Fixed missing native styles when compiled against Qt 5.10 or later (#1977)
* Fixed file change notifications no longer triggering when file was replaced (by Nathan Tolbert, #2158)
* Fixed layer IDs getting re-assigned when resizing the map (#2160)
* Fixed performance issues when switching to a new map in a world with many maps (by Simon Parzer, #2159)
* Fixed restoring of expanded group layers in Objects view
* Fixed tileset view to keep position at mouse stable when zooming (#2039)
* libtiled-java: Added support for image layers and flipped tiles (by Sergey Savchuk, #2006)
* libtiled-java: Optimized map reader and fixed path separator issues (by Pavel Bondoronok, #2006)
* Updated builds on all platforms to Qt 5.12 (except snap release)
* Raised minimum supported Qt version from 5.5 to 5.6
* Raised minimum supported macOS version from 10.7 to 10.12
* Removed option to include a DTD in the saved files
* Removed the automappingconverter tool
* snap: Updated from Ubuntu 16.04 to 18.04 (core18, Qt 5.9)
* Updated Chinese, Portuguese (Portugal), Turkish and Ukrainian translations

### Tiled 1.2.5 (9 October 2019)

* Fixed exporting to a file name containing multiple dots (#2149)
* Fixed possible crash in AutoMapper (#2157)
* Fixed crash when unloading certain plugins
* Fixed duplicated entries in Objects view after grouping layers
* Fixed adjacent maps within a world not being properly clickable
* Fixed empty maps within a world not being clickable
* Fixed handling of negative multiplierX/Y in a world file

### Tiled 1.2.4 (15 May 2019)

* Fixed view boundaries to take into account layer offsets (#2090)
* Fixed map size when switching infinite off (#2051)
* Fixed the image cache to check file modification time (#2081)
* Fixed updating a few things when changing tileset drawing offset
* Fixed position of tile object outline on isometric maps
* Fixed saving of tile stamps when using the Shape Fill Tool
* tBIN plugin: Fixed loading of some tilesets on Linux
* tBIN plugin: Fixed possible crash when images can't be found (#2106)
* Python plugin: Disable this plugin by default, to avoid crashes on startup (#2091)
* JSON plugin: Fixed writing of position for objects without ID
* Added Swedish translation (by Anton R)

### Tiled 1.2.3 (12 March 2019)

* Fixed cut/copy in Tile Collision Editor (#2075)
* Fixed crash when trying to add Wang colors without a selected Wang set (#2083)
* tBIN plugin: Fixed hang when locating missing tileset image (#2068)
* CSV plugin: Fixed exporting of grouped tile layers

### Tiled 1.2.2 (29 January 2019)

* Added 'json1' plugin that exports to the old JSON format (#2058)
* Enable the adding of point objects in Tile Collision Editor (#2043)
* Reload AutoMapping rules when they have changed on disk (by Justin Zheng, #1997)
* Fixed remembering of last used export filter
* Fixed label color to update when object layer color is changed (by Justin Zheng, #1976)
* Fixed stamp and fill tools to adjust when tile probability is changed (by Justin Zheng, #1996)
* Fixed misbehavior when trying to open non-existing files
* Fixed mini-map bounds when layer offsets are used in combination with group layers
* Fixed Templates view missing from the Views menu (#2054)
* Fixed Copy Path / Open Folder actions for embedded tilesets (#2059)
* Python plugin: Made the API more complete (#1867)
* Updated Chinese, German, Korean, Norwegian Bokmål, Portuguese (Portugal) and Ukrainian translations

### Tiled 1.2.1 (14 November 2018)

* Fixed JSON templates not being visible in Templates view (#2009)
* Fixed Maps view to show all readable map formats
* Fixed crash when deleting a command using the context menu (by Robert Lewicki, #2014)
* Fixed crash after a world file failed to load
* Fixed Select None action to be enabled when there is any selection
* Fixed disappearing of tile types on export/import of a tileset (#2023)
* Fixed tool shortcuts when using Spanish translation
* Fixed saving of the "Justify" alignment option for text objects (#2026)
* Changed Cut, Copy and Delete actions to apply based on selected layer types
* Windows: Updated builds to Qt 5.9.7
* Updated Russian translation (by Rafael Osipov, #2017)

### Tiled 1.2.0 (19 September 2018)

* Added multi-layer selection, including multi-layer tile layer editing
* Added support for multi-map worlds (#1669)
* Added ability to extend existing polylines (with Ketan Gupta, #1683)
* Added option to highlight the hovered object (#1190)
* Added news from website to the status bar (#1898)
* Added option to show object labels for hovered objects
* Added option to embed tilesets on export (#1850)
* Added option to detach templates on export (#1850)
* Added option to resolve object types and properties on export (#1850)
* Added Escape for switching to the Select Objects tool and for clearing the selection
* Added Escape to cancel the current action in all object layer tools
* Added double-click on polygon objects to switch to Edit Polygons tool
* Added interaction with segments for polygons, for selection and dragging
* Added double-clicking a polygon segment for inserting a new point at that location
* Added action to lock/unlock all other layers (by kralle333, #1883)
* Added --export-tileset command line argument (by Josh Bramlett, #1872)
* Added unique persistent layer IDs (#1892)
* Added 'version' and 'tiledversion' to external tileset files
* Added full paths to Recent Files menu as tool tips (by Gauthier Billot, #1992)
* Create Object Tools: Show preview already on hover (#537)
* Objects view: Only center view on object on press or activation
* Objects view: When clicking a layer, make it the current one (by kralle333, #1931)
* Unified the Create Polygon and Create Polyline tools
* JSON plugin: Made the JSON format easier to parse (by saeedakhter, #1868)
* Tile Collision Editor: Allowed using object templates
* Templates view: Don't allow hiding the template object
* Python plugin: Updated to Python 3 (by Samuli Tuomola)
* Python plugin: Fixed startup messages not appearing in debug console
* Python plugin: Fixed file change watching for main script files
* Lua plugin: Include properties from templates (#1901)
* Lua plugin: Include tileset column count in export (by Matt Drollette, #1969)
* tBIN plugin: Don't ignore objects that aren't perfectly aligned (#1985)
* tBIN plugin: Fixed "Unsupported property type" error for newly added float properties
* Automapping: Report error when no output layers are found
* AutoMapping: Changed matching outside of map boundaries and added 'MatchOutsideMap' option
* Linux: Modernized the appstream file (by Patrick Griffis)
* libtiled: Allow qrc-based tileset images (#1947)
* libtiled-java: Fixed loading maps with multiple external tilesets
* Optimized deletion of many objects (#1972)
* Make Ctrl+Q work for quitting also on Windows (#1998)
* Fixed randomizing of terrain, Wang tiles and stamp variations (#1949)
* Fixed tilesets getting added to maps when they shouldn't be (#2002)
* Fixed issue with default font size in combination with custom family (#1994)
* Fixed the tile grid to render below labels, handles and selection indicators
* Fixed confirming overwrite when exporting a tileset
* Fixed reading of infinite maps that don't use chunked layer data
* Updated Bulgarian, Dutch, French, German, Norwegian Bokmål, Portuguese (Portugal) and Turkish translations

### Tiled 1.1.6 (17 July 2018)

* Fixed Terrain Brush issue on staggered isometric maps (#1951)
* Fixed objects to stay selected when moving them between layers
* Fixed small tab bar rendering issue on high DPI displays
* Fixed rendering of arrows on scroll bar buttons
* Fixed object labels to adjust properly to the font DPI
* Fixed resize handle locations for multiple zero-sized objects
* Fixed handling of arrow keys on focused layer combo box (#1973)
* Tile Collision Editor: Fixed handling of tile offset (#1955)
* Tile Collision Editor: Fixed potential crash on Undo (#1965)
* Python plugin: Added some missing API to the Cell class
* Windows and Linux: Downgraded builds to Qt 5.9 (fixes #1928)
* macOS: Fixed library loading issues for tmxrasterizer and terraingenerator
* macOS: Downgraded to Qt 5.6 (fixes resizing of undocked views and reduces minimum macOS version to 10.7)
* Updates to German, Hungarian, Norwegian Bokmål, Polish, Portuguese (Portugal), Russian and Ukrainian translations

### Tiled 1.1.5 (25 April 2018)

* Fixed erasing mode of the Terrain Brush
* Fixed crash after editing a template
* Fixed rendering of eye/lock icons in Layers view
* Fixed object index when undoing Move Object to Layer action (#1932)
* Fixed shortcuts for flipping and rotating objects (#1926)
* Fixed dynamic retranslation of tools and tool actions
* Fixed possible crash when undoing/redoing Wang color changes
* Fixed handling of sub-properties in Object Type Editor (#1936)
* Fixed crash when deleting an object right before dragging it (#1933)
* Adjust Wang tile data when tileset column count changes (#1851)
* Improved fill behavior in case of selection on infinite map (#1921)
* Removed ability to hide tile collision objects (#1929)
* Remove tile collision layer along with the last object (#1230)
* JSON plugin: Made the reader more strict about object types (#1922)
* JSON plugin: Added support for Wang sets

### Tiled 1.1.4 (28 March 2018)

* Fixed exporting of external tilesets to JSON or TSX formats
* Fixed problem with embedding or exporting tilesets with Wang sets
* Fixed tiles placed by the terrain tool being considered different (#1913)
* Fixed text alignment values appearing at random in Properties view (#1767)
* macOS: Fixed eye/lock icon display in Layers view
* Re-enabled Space for toggling layer visibility
* Migrate properties set on tile collision layer to the tile (#1912)
* Don't reset stamp brush state when pressing Alt
* Automapping: Apply rules to selected area when there is one
* Windows and Linux: Updated builds to Qt 5.10.1
* Linux: Indicate Tiled can open multiple files at once in desktop file
* Lowered the minimum supported version of Qt to 5.5

### Tiled 1.1.3 (6 March 2018)

* Fixed crash when removing a tileset referenced by multiple objects
* Fixed crash on paste when it introduced more than one new tileset
* Fixed Invert Selection for non-infinite maps
* Fixed Select All to not select objects on locked layers
* Fixed logic determining the tilesets used by a tile layer
* Fixed copy/paste changing object order (#1896)
* Fixed tileset getting loaded twice when used by the map and a template
* Fixed repainting issues on undo/redo for new maps (#1887)
* JSON plugin: Fixed loading of infinite maps using CSV tile layer format (#1878)
* Linux: Updated AppImage to Qt 5.9.4
* Updated Hungarian, Japanese, Norwegian Bokmål, Portuguese and Ukrainian translations

### Tiled 1.1.2 (31 January 2018)

* Fixed possible crash while editing polygons
* Fixed hang when loading map file with empty compressed layer data
* Fixed selection of tile stamp to work on mouse click
* Fixed tools not being up to date on modifier keys after activation
* Fixed "Offset Map" action for infinite maps (#1866)
* Templates view: Keep template centered when resizing view
* Tile Collision Editor: Keep tile centered when resizing view
* Tile Collision Editor: Display tool info text in status bar
* JSON plugin: Fixed reading of infinite maps (#1858)
* libtiled-java: Fixed some bugs (by Henry Wang, #1840)
* libtiled-java: Fixed tile offset value not being considered (by digitalhoax, #1863)

### Tiled 1.1.1 (4 January 2018)

* Fixed crash on load for template instances of non-tile objects
* Windows Installer: Include the Qt SVG image plugin

### Tiled 1.1.0 (3 January 2018)

* Added support for infinite maps (by Ketan Gupta, #260)
* Added support for Wang tiles and related tools (by Benjamin Trotter)
* Added support for reusable object templates (by Mohamed Thabet)
* Added working directory setting for custom commands (by Ketan Gupta, #1580)
* Added output of custom commands in Debug Console (by Ketan Gupta, #1552)
* Added autocrop action based on tile layers (by Ketan Gupta, #642)
* Added tool bar with tool-specific actions and settings (by Ketan Gupta, #1084)
* Added shape fill tool for filling rectangles or circles (by Benjamin Trotter, #1272)
* Added option to lock/unlock a layer (by Ketan Gupta, #734)
* Added .xml as possible file extension for TMX files
* Added keyboard shortcut for Save All (by Thomas ten Cate)
* Added actions to remove a segment from polygon or to split a polyline (by Ketan Gupta, #1685)
* Added icon for animation editor in the tileset editor (by Ketan Gupta, #1706)
* Added display of flip bits for hovered tile in status bar (#1707)
* Added ability to capture tiles while using fill tools (#790)
* Added option to have mouse wheel zoom by default (#1472)
* Added tab closing actions to context menu, and close by middle-click (by Justin Jacobs, #1720)
* Added ability to reorder terrain types (by Justin Jacobs, #1603)
* Added a point object for marking locations (by Antoine Gersant, #1325)
* Added 'New Tileset' button when no tileset is opened (by Rhenaud Dubois, #1789)
* Added 'Open File' button when no file opened (by Rhenaud Dubois, #1818)
* Added support for custom input formats and TMX output to the --export-map command-line option
* Added island RPG example based on Beach tileset by finalbossblues
* Added file-related context menu actions to tileset tabs
* Added action to reset to default window layout (by Keshav Sharma, #1794)
* Added support for exporting tilesets, including to Lua format (by Conrad Mercer, #1213)
* Keep object types sorted alphabetically (by Antoine Gersant, #1679)
* Improved polygon node handles and drag behavior
* Fixed %executablepath variable for executables found in PATH (#1648)
* Fixed Delete key to delete selected polygon nodes when appropriate (by Ketan Gupta, #1555)
* Fixed Terrain Brush going wild in some scenarios (#1632)
* Fixed the "Embed in Map" checkbox to be persistent (#1664)
* Fixed crash when saving two new maps using the same file name (#1734)
* Fixed issues caused by paths not being cleaned (#1713)
* Fixed suggested file name for tilesets to match the tileset name (by killerasus, #1783)
* Fixed selection rectangle's shadow offset when zooming (by Antoine Gersant, #1796)
* Fixed save dialog to reopen after heeding the file extension warning (by Antoine Gersant, #1782)
* Fixed potential crash when zooming out too much (#1824)
* Fixed potential crash after deleting object or group layers
* Fixed Object Selection tool clearing selection on double-click
* Enabled building with Qbs on macOS, including the Python plugin (by Jake Petroules)
* Automapping: Don't fail if an input/inputnot layer isn't found
* Automapping: Added a "StrictEmpty" flag to input layers
* GMX plugin: Added support for defining views with objects (by William Taylor, #1621)
* GMX plugin: Added support for setting scale and origin for instances (#1427)
* GMX plugin: Added support for setting the creation code for instances and the map
* GMX plugin: Start counting default tile layer depth from 1000000 (#1814)
* tBIN plugin: Added read/write support for the tBIN map format (by Chase Warrington, #1560)
* libtiled-java: Generate classes from XSD, some fixes and build with Maven (by Mike Thomas, #1637)
* libtiled-java: Added support for manipulating non-consecutive tile IDs in a tileset (by Stéphane Seng)
* Python plugin: Adjusted example scripts to API changes (by spiiin, #1769)
* Flare plugin: Various changes (by Justin Jacobs, #1781)
* TMW plugin: Removed since it is no longer needed
* Updated Dutch, Bulgarian, English, French, German, Korean, Norwegian Bokmål, Spanish and Turkish translations

### Tiled 1.0.3 (29 August 2017)

* Fixed crash on reload map (#1659, #1694)
* Fixed possible crash on undo/redo in collision editor (#1695)
* Fixed tile replacement to add tileset when needed (by Mohamed Thabet, #1641)
* Fixed the display of the image source property for tilesets
* Fixed shortcut for 'Copy tile coordinates' (Alt+C) in Portuguese translation (by olueiro)
* JSON plugin: Fixed reading of tileset column count
* JSON plugin: Fixed reading of custom properties on tile collision object group

### Tiled 1.0.2 (27 June 2017)

* Added read-only tile and terrain properties in map editor (#1615)
* Fixed Terrains view to display all tilesets with terrain
* Fixed hang when trying to fill with a pasted stamp (#1617, #1624)
* Fixed crash when editing collision when tile image wasn't loaded
* Fixed rendering of tile objects when the image couldn't be loaded
* Fixed rendering of tile object outlines for resized objects
* Fixed labels shown on objects hidden via a group layer
* Fixed updating of label positions when moving a group layer
* GMX plugin: Fixed tile type inheritance for tile objects
* Restored Ctrl+N shortcut on "New Map" action

### Tiled 1.0.1 (13 June 2017)

* Made the zoom level used in Tilesets view persistent
* Fixed mixed up polygon and polyline icons (by Ketan Gupta, #1588)
* Fixed reset of font size when using font dialog (#1596)
* Fixed several issues with the Properties dock (#1583, #1611)
* Fixed centering on object on layer with offset (#1600)
* Fixed handling of symbolic links in Recent Files menu and Maps view (#1589)
* Fixed labels for objects in grouped object layers
* Reverted the file format version back to "1.0" and added "tiledversion" attribute
* Lua plugin: Fixed group layers being exported with "imagelayer" type (#1595)
* Added Korean translation (by miru2533 and SshipSunBee, #1604)
* Updated Russian and Chinese translations

### Tiled 1.0.0 (25 May 2017)

* Added support for editing external tilesets (#242)
* Added a text object with configurable font and wrapping (#1429)
* Added layer grouping (#1038)
* Added Tile.type and inherit tile object properties from the tile (#436, #1248)
* Added a start page
* Added selection of underlying objects with Alt modifier (by Yuriy, #1491)
* Added an option to disable safe writing of files (#1402, #1404)
* Added invert selection action (by Leon Moctezuma, #1423)
* Added support for isometric terrain overlays and tile collision objects (#419, #757)
* Added 180-degree mirroring mode to terrain brush with Alt modifier
* Added short and consistent map format names to use with --export-map (by Marce Coll, #1382)
* Added Swap Tiles action (by Alexander Münch, #866)
* Added tileset background color property (#227)
* Added 60 degree tile rotation support for hexagonal maps (by Victor Nicolaichuk, #1447)
* Added a check for duplicates when adding tiles (by Simião, #1227)
* Added option to run commands from menu as well as edit them (by Ketan Gupta, #943)
* Added custom shortcuts for commands (by Ketan Gupta, #1456)
* Added optional ID and Position columns to objects view (by i-ka, #1462)
* Added an executable picker for custom commands (by Ketan Gupta, #942)
* Added marching ants effect on selected objects (by Mohamed Thabet, #1489)
* Added all open tilesets to the Tilesets view
* Added auto-show/hide all views (Clear View) action (by erem2k, #563)
* Added minimap in the resizing dialog (by Yuriy, #1516)
* Added drag-n-drop support in Layers view (#178)
* Added support for storing object type definitions in JSON format (#1313)
* Added cut/copy/paste actions for custom properties (#515)
* Allow changing the tile of tile objects (by Mohamed Thabet, #409)
* Allow selecting a folder to fix multiple broken links at once
* Added support for dragging external tilesets into the Tilesets dock
* Added support for dragging images into image collection tilesets
* Write out Tiled version in TMX/JSON "version" attribute (#1416)
* Remember last view on map also for closed files (#905)
* Remember tileset zoom level in the tileset editor (by Artem Sharganov, #408)
* Change current layer depending on selected objects (by Glavak, #1424)
* Improved support for using Tiled on HiDpi screens
* Improved the behavior of the tile selection tool
* Made Ctrl+D duplicate objects instead of deleting them
* Use an eye icon instead of a checkbox for layer visibility (by Ketan Gupta, #1127)
* JSON tileset: Save width/height of individual tile images
* Linux: Added MIME type for tileset files
* Fixed hexagonal rotation of tile stamps (by Bdtrotte, #1476)
* Fixed handling of broken tile references, which now render as a red marker
* Fixed manual reloading of images for image collection tilesets
* Fixed Offset Layers tool to wait until mouse is moved
* Fixed current stamp to always update when a tile is clicked
* Fixed handling of pinch gestures (#1305)
* Fixed flipping a group of objects to work like expected (by Vitek1425, #1475)
* Fixed stamp brush to work better on staggered maps (by Bdtrotte)
* Fixed objects offsetting while resizing (by Acuion, #1518)
* Fixed fill tool for hexagonal maps (#883)
* Fixed potential crash in Terrain Brush
* Windows: Fixed menus when using OpenGL in full screen mode (#1576)
* Windows: Added Sticker Knight and Python example scripts to installer (#819)
* Windows: Fixed bringing existing Tiled window to foreground (#1256)
* AutoMapping: Fixed object groups always getting added
* AutoMapping: Improved map boundary handling (by Stefan Beller, #1224)
* AutoMapping: Apply custom properties set on output layers
* terraingenerator: Made the amount of columns configurable
* terraingenerator: Copy tile properties from the source tilesets
* Added Ukrainian translation (by Olexandr Nesterenko)
* Added Hungarian translation (by Balázs Úr)
* Added Finnish translation (by ekeimaja)
* Updated Bulgarian, Dutch, French, German, Russian, Spanish and Turkish translations

### Tiled 0.18.2 (21 February 2017)

* Fixed crash when deleting multiple selected objects
* Fixed crash when moving multiple selected objects to another object layer
* Fixed updating of values displayed in Objects and Layers views
* GMX plugin: Added support for image collection tilesets
* Object Types Editor: Improved behavior when adding new types
* Linux: Fixed shipping of image format plugins in AppImage releases

### Tiled 0.18.1 (23 January 2017)

* Fixed terrain brush for isometric staggered maps (by Clyde)
* Fixed crash when resizing map causes objects to get removed
* Fixed crash when duplicating an object layer
* Fixed position of image layer after Resize or Offset Map
* Fixed the quality of the minimap on HiDpi displays
* Fixed Alt-drag behavior to not override resize handles
* When adding a new layer, insert it above the current one
* GMX plugin: Fixed positioning for non-tile objects and support scaling
* GMX plugin: Export tile objects without a type as tiles
* GMX plugin: Support horizontal and vertical flipping
* Windows: Fixed encoding problems with command-line output
* Windows: Fixed the architecture of shipped MSVC DLLs
* Updated Chinese translation (by Clyde)

### Tiled 0.18.0 (20 December 2016)

* Added Layer via Copy/Cut actions
* Added support for Paste in Place action for tile layers
* Added context menu to change custom property type (by Dmitry Hrabrov)
* Added support for higher precision for custom floating point properties
* Added %mappath variable to commands (by Jack Roper)
* Added snapping to pixels (by Mamed Ibrahimov)
* Added right-click to clear the tile selection
* Added a context menu action to reset the size of tile objects
* Added exporter for Game Maker Studio room files (by Jones Blunt)
* Added Move Up/Down buttons to Objects view (by iskolbin)
* Added pixel coordinates to status bar for object tools (by iskolbin)
* Added Sticker Knight platformer example (by Ponywolf)
* tmxrasterizer: Added --size argument and support local file URLs
* tmxrasterizer: Use smooth pixmap transform by default
* Linux: Register tmxrasterizer as thumbnail generator for TMX files
* Allow scrolling past map edges with mouse wheel
* Enabled HiDpi scaling and improved the quality of some icons
* Reversed the order of the objects in the Objects view
* JSON plugin: Added Node.js support to the JavaScript export
* Updated TMX schema definition (by assofohdz)
* Fixed unfinished objects getting saved
* Fixed OpenGL rendering mode when application is scaled (HiDpi screens)
* Fixed Remove and Rename actions for predefined properties
* Windows: Fixed console output
* libtiled-java: Use Maven, deploy to OSSRH and code updates (by Mike Thomas)
* libtiled-java: Added a basic isometric renderer (by Mike Thomas)
* Updated Brazilian Portuguese, Chinese, Czech, Dutch, Hebrew, Norwegian Bokmål and Spanish translations

### Tiled 0.17.2 (28 November 2016)

* Fixed bug with editing type and name for multiple objects
* Fixed ability to change the image of a tile in an image collection tileset
* Fixed wrong layer name getting edited when switching maps
* Fixed possible crash when missing tileset images and using tile animations
* Compiled against Qt 5.6.2 on macOS to avoid crashes with Qt 5.7

### Tiled 0.17.1 (4 November 2016)

* Fixed wrong alpha value when opening the color picker dialog
* Fixed saving of object group color alpha value
* Fixed tile id adjustment for newly added tilesets
* Fixed "Object Properties" entry in the context menu to be always enabled (by Erik Schilling)
* Fixed out-of-sync tile selection during layer offset change (by nykm)
* Fixed hidden objects becoming visible when offsetting the map (by ranjak)
* Fixed problems with using predefined file properties
* Lua plugin: Fixed type of animation frame properties
* OS X: Use standard shortcut for toggling full screen
* OS X: Fixed compile when pkg-config is present
* Windows: Include the Defold plugin
* Windows: Added support for DDS, TGA, WBMP and WEBP image formats
* Linux: Added 64-bit AppImage (with help from Simon Peter)
* Chinese translation updates (by endlesstravel and buckle2000)
* French translation updated (by Yohann Ferreira)

### Tiled 0.17.0 (15 August 2016)

* Added a platform-independent theme, which can be dark (#786)
* Added Paste in Place action for objects (#1257)
* Added custom property type 'color' (#1275)
* Added custom property type 'file' (#1278)
* Added option for removing invisible objects in resize dialog (#1032, by Mamed Ibrahimov)
* Added support for editing multi-line string properties (#205)
* Added %layername and %objectid to available command variables
* Added support for scrolling in tileset view with middle mouse button (#1050, with Will Luongo)
* Added a rectangle erase mode to the eraser (#1297)
* Added export to Defold .tilemap files (by Nikita Razdobreev)
* Added simple full screen mode
* Added "Copy File Path" and "Open Containing Folder" actions to tab context menu
* Added warning when saving with the wrong file extension
* Added color picker for setting transparent color of a tileset (#1173, by Ava Brumfield)
* Various object selection tool improvements
* Allow creating rectangle/ellipse objects in any direction (#1300)
* Enabled nested views and grouped dragging for stacked views (#1291)
* Fixed updating object drag cursor when exiting resize handles (#1277)
* Fixed tile animations to stay in sync when changing them (#1288)
* Fixed preservation of tile meta-data when tileset width is changed (#1315)
* Updated Bulgarian, Dutch, German, Norwegian Bokmål, Russian, Spanish and Turkish translations

### Tiled 0.16.2 (7 July 2016)

* JSON plugin: Fixed loading of custom properties on terrains
* Lua plugin: Fixed missing export of object layer drawing order
* Fixed tile index adjustment when tileset image changes width
* Fixed --export-map [format] option
* Fixed shortcuts for some tools when language is set to Dutch
* Fixed a painting related bug affecting the top edge after AutoMapping
* Fixed issues when compiling against Qt 5.6 on OS X and Windows
* Fixed crash on maximizing with Maps view open on Windows (Qt 5.6.1)
* Fixed focus issue while typing predefined object types (Qt 5.6)
* Fixed silent fail when saving to restricted location on Windows (Qt 5.6)

### Tiled 0.16.1 (6 May 2016)

* Fixed auto-updater not enabled for Windows release
* Fixed saving of object IDs assigned to tile collision shapes
* Fixed crash when pressing Backspace with Custom Properties section selected
* Fixed crash on exit when leaving the Tile Collision Editor open
* Added Norwegian Bokmål translation (by Peter André Johansen)
* Updated Turkish translation

### Tiled 0.16.0 (28 March 2016)

* Added checking for updates, based on Sparkle and WinSparkle
* Added default property definitions to object types (with Michael Bickel)
* Added types to custom properties: string, float, int, boolean (with CaptainFrog)
* Added Properties view to the Tile Collision Editor (by Seanba)
* Added a reset button for color properties
* Added eraser mode to Terrain Brush and fixed some small issues
* Reuse existing Tiled instance when opening maps from the file manager (with Will Luongo)
* Allow setting tile probability for multiple tiles (by Henrik Heino)
* New MSI based installer for Windows
* Optimized selection of many objects
* libtiled-java: Fixed loading of maps with CSV layer data that are not square (by Zachary Jia)
* Fixed potential crash when having Terrain Brush selected and switching maps
* Updated Dutch, French, German, Japanese, Russian and Spanish translations

### Tiled 0.15.2 (6 March 2016)

* Added Turkish translation (by Nuri Uzunoğlu)
* Fixed hiding of object labels when deleting an object layer
* Fixed updating of object label colors when changing object types
* TMX: Added image size attributes to image layer images
* Updated Brazilian Portuguese translation

### Tiled 0.15.1 (30 January 2016)

* Fixed adding/removing object name labels when set to always visible
* Fixed a problem with 'Execute in Terminal' on OS X
* Fixed mouse coordinate conversion for hexagonal renderer
* Fixed image layer offset handling
* Update Czech translation

### Tiled 0.15.0 (4 January 2016)

* Allow loading maps with broken external references
* Allow plugins to be enabled/disabled
* Allow changing tileset image parameters
* Allow changing the images of tiles in a collection tileset
* Allow changing external tileset references
* Allow panning over the edges of the map
* Added Terrain Generator tool
* Added column count property to image collection tilesets
* Added a combo box for changing the current layer to the status bar
* Moved the AutoMapping while drawing toggle into the menu
* Removing tiles from collection tilesets no longer changes tile IDs
* Unified layer offset handling
* Default tile layer data format changed to CSV
* Deprecated pure XML and Gzip-compressed tile layer data formats
* Fixed random tile picker for tiles with zero probability (by Henrik Heino)
* Fixed saving of alpha value of the map background color
* Fixed crash in tmxrasterizer and tmxviewer
* Fixed tmxrasterizer not reporting write errors
* Fixed isometric rendering bug with odd tile heights (by Ryan Schmitt)
* Updated Bulgarian, Dutch, French, German, Japanese, Russian and Spanish translations

### Tiled 0.14.2 (12 October 2015)

* Added Polish translation (by Tomasz Kubiak)
* Fixed layer offsets missing in the Lua export
* Fixed JSON tileset format missing in 'Add External Tileset' action
* Fixed language selection entries for Portuguese
* Fixed an issue with copy/pasting when using image collection tilesets
* Updated Brazilian Portuguese translation

### Tiled 0.14.1 (28 September 2015)

* Added missing 'renderorder' property to the Lua export
* Fixed editing of properties of tiles captured from the map

### Tiled 0.14.0 (21 September 2015)

* Added support for custom external tileset formats (JSON format added)
* Added support for shifting layers by some distance in pixels
* Added back object name labels in a much improved form
* Added tile stamp variation support to the fill tool
* Synchronize tileset selection when capturing tiles from the map
* Change tile in collision and animation editors based on selected tile object
* Keep the active brush when switching maps
* Python plugins can now add export-only map formats
* Fixed updating of current tile when changing map
* Fixed animated tile overlay to look less odd in some cases
* Fixed Save As dialog popping up when saving fails
* Fixed tilesets view collapsing when switching maps on OS X
* Updated Russian, Spanish, Czech, French, Japanese, German, Dutch and Bulgarian translations

### Tiled 0.13.1 (6 September 2015)

* Added Bulgarian translation (by Lyubomir Vasilev)
* Updated Spanish, French and Dutch translations

### Tiled 0.13.0 (10 August 2015)

* Added persistent Tile Stamps with support for variations (#969)
* Added Select Same Tile tool (by Mamed Ibrahimov)
* Added option to disable opening of last files on startup (by Mamed Ibrahimov)
* Added tilecount property to TMX, JSON and Lua map formats (#806)
* Added tileset properties to Properties view, as read-only (by Mamed Ibrahimov)
* Added Save All action (by Mamed Ibrahimov)
* Added translation of command line messages (by Mamed Ibrahimov)
* Added menu item linking to online documentation
* Object selection outlines are now drawn on top of everything
* Select new objects after they have been created
* Made the starting point for polylines and polygons visible
* Use the tile probability property also in random mode
* Ungrouped position and size properties (#892)
* CSV plugin: Extended to export all tile layers (by Alejandro Cámara)
* Lua and JSON plugins: Added support for layer data compression
* Fixed crash when changing flipping flag for multiple objects (by Mamed Ibrahimov)
* Fixed Ctrl+T causing a crash when no maps are open
* Fixed availability of 'Execute in Terminal' command on Linux with Qt 5
* Fixed drag object mouse cursor to appear only when it should
* Fixed selected file format when doing Save As with a non-TMX map
* Fixed problems with infinate scaling factors when resizing objects
* Require at least Qt 5.1.0
* Require compiler support for C++11
* Updated Russian, German, Czech and Italian translations

### Tiled 0.12.3 (1 June 2015)

* Fixed updating of map view when rotating objects with Z key
* Fixed updating of map view when joining, splitting or deleting polygon nodes
* Fixed a crash when reading an invalid TMX file
* Fixed live automapping updates when moving the mouse fast
* Made Backspace work for deleting collision objects and animation frames

### Tiled 0.12.2 (22 May 2015)

* Fixed updating of map view when moving objects with arrow keys
* Fixed compatibility issue with tile objects affecting the JSON format

### Tiled 0.12.1 (19 May 2015)

* Fixed updating of map view when changing objects from properties view
* Fixed updating of Properties view while objects are moved/resized
* Fixed terrain information getting lost when reading JSON maps

### Tiled 0.12.0 (14 May 2015)

* Added support for resizing any object as well as multiselection (with mauve)
* Added Control modifier for preserving aspect ratio while resizing
* Added Shift modifier for resizing with origin in the middle
* Added Alt modifier for suppressing selection changes when starting to drag
* Added a Magic Wand selection tool (by Henry Jia)
* Added tile probability attribute to tile properties view
* Added a Donate button to the About dialog
* Added a Patreon dialog to the Help menu
* Added an --export-formats command line option
* Remember the directory used for external tilesets (by Henry Jia)
* Don't set a window icon on Mac OS X
* Changed the way tile probability is applied (now it's relative)
* Fixed a crash in the terrain brush
* Fixed object selection behavior when Shift is held while clicking on nothing
* Fixed grid snapping being applied for staggered maps even when not enabled
* Fixed infinite memory allocation loop on invalid tile size in TMX file
* Fixed file icon associated with TMX files on Windows
* Fixed automapping of tile objects (by Seanba)
* Fixed 'Export as Image' to handle out of memory errors
* Fixed TMX files to be written in native line endings
* Fixed .desktop file missing %f argument for passing files (by Ying-Chun Liu)
* Fixed cursor position resetting when editing object type
* Added Arabic (Algeria) translation (by Damene Abdelkader)
* Updated, Czech, Dutch, French, German, Italian, Japanese, Portuguese, Russian and Spanish translations

### Tiled 0.11.0 (11 January 2015)

* Added support for hexagonal maps (offset coordinates)
* Added 'Export' action to repeat the last export
* Added a shortcut for the Reload action (Ctrl+R)
* Added ability to rename custom properties (by arn00d)
* Added unique IDs to objects (by Mark van Rij)
* Added a CSV export plugin
* Added visual feedback when properties differ between multiple selected objects (by Parker Miller)
* Added command-line export (by Brandon Dillon)
* Allow dynamically changing the map orientation and grid size
* Suppress the standard main window context menu in the collision editor
* Lua plugin: Write out tile terrain information
* Lua plugin: Include Tiled version in exported file
* Flare plugin: Fixed ability to open maps with absolute paths
* Fixed grid rendering for staggered maps
* Fully support building and running Tiled with Qbs
* Updated Czech, Dutch, French, German, Italian, Japanese, Portuguese and Spanish translations

### Tiled 0.10.2 (23 October 2014)

* Fixed hit area for polygon nodes when editing polygons while zoomed in or out
* Fixed another possible crash in the orthogonal renderer
* Fixed Select All action to work for object layers
* Fixed map pixel size preview for staggered maps
* Fixed repainting issues when tiles extend beyond their layer boundaries
* Fixed repainting issues when using tiles smaller than the grid size
* Display errors non-modal when applying automatic automapping rules
* Flare plugin: Fixed coordinate format for import and export (by Justin Jacobs)
* Lua plugin: Write out Image layer position
* Small updates to the Italian translation (by Omnomnobot)

### Tiled 0.10.1 (21 September 2014)

* Fixed a crash that could happen when using the terrain tool
* Fixed missing background color information from Lua export
* Allow using up to 3 or 4 GB RAM on 32 or 64 bit Windows systems respectively

### Tiled 0.10.0 (14 September 2014)

* Added object rotation (sponsored by Ben Wales)
* Added support for explicit object ordering (sponsored by Ben Wales)
* Added new Properties window with a rewritten properties editor
* Added support for writing plugins in Python (by Samuli Tuomola)
* Added image collection tilesets (sponsored by Jamie Rocks)
* Added map file watching and automatic reloading (sponsored by FlatRedBall.com)
* Added support for moving objects with arrow keys (sponsored by Ben Wales)
* Added a 'snap to fine grid' option (by Xenodora)
* Added support for JavaScript (JSONP) load/save (by Dobes Vandermeer)
* Added more zoom levels (by Joel Leclerc)
* Added shortcuts for finishing and canceling object creation
* Added a tile collision editor for defining collision shapes on tiles
* Added a tile animation editor and play defined animations
* Allow changing properties of multiple objects/tiles simultanously (by Parker Miller)
* Added tile rendering-order map property (by Lennert Raesch)
* Added support for changing the object line width
* Added support for CSV-encoded layers to libtiled-java (by Alexei Bratuhin)
* Added support for ellipse and polygon objects to libtiled-java (by Hendrik Brummermann)
* Added terrain properties to JSON export (by Dennis Hostetler)
* Added support for moving image layers in the Properties window (by Michael Aquilina)
* Added option to include background image when saving as image (by Sean Humeniuk)
* Added options to control layer visibility to tmxrasterizer (by Nathan Tolbert)
* Added display of tile ID in status bar (by Champi080)
* Added support for objects on staggered isometric maps (by Remco Kuijper)
* Added support for staggered maps to tmxviewer and tmxrasterizer
* Added a tool for moving the image of an image layer (by Mattia Basaglia)
* Added button to the tileset dock as shortcut to add a tileset (by Erik Schilling)
* Allow changing order of open document tabs (by Sean Humeniuk)
* Changed object position and size units from tiles to pixels (by mauve)
* Allow adding multiple tilesets at once (by mauve)
* Make highlighted grid cells outside map red (by Sean Humeniuk)
* Allow changing the drawing offset of a tileset
* Fixed hang on Mac OS X when drawing certain ellipse objects
* Fixed removal of polygon/polyline objects when resizing a map
* Fixed writing of tile offset in the Lua export
* Fixed updating of image layer when changing its image
* Fixed start drag distance check when editing polygons and moving objects
* Fixed console output of tmxrasterizer on Windows
* Raise the Layers dock for editing a new layer's name
* Avoid saving truncated files when compiled against Qt 5.1 or higher (by Erik Schilling)
* Made Tiled registering \*.tmx as MIME-type (by Erik Schilling)
* Added Traditional Chinese translation (by Yehnan Chiang)
* Updated Czech, Dutch, French, German, Russian and Spanish translations

### Tiled 0.9.1 (27 July 2013)

* Added saving of map background to JSON format (by Petr Viktorin)
* Added saving of terrain information to JSON format (by Petr Viktorin)
* Object Selection tool now always start selecting objects when holding Shift
* Increased maximum for tileset margin and spacing to 9999
* Some updates to libtiled-java (by Oskar Wiksten)
* Install the automappingconverter application (relevant on Linux)
* Avoid using Windows 95 style (was used on some Linux desktop environments)
* Removed layer name checks from the Flare export plugin (by Stefan Beller)
* Double-clicking an object now opens the Object Properties dialog
* Fixed Object Properties dialog not remembering its size
* Fixed object drawing order for image saving and mini-map
* Fixed some plurals in English translation
* Fixed line widths when zooming in Qt 5
* Fixed updating of image layer when its opacity or image is changed
* Fixed display of grid in tileset view on certain zoom levels
* Fixed save in wrong format after opening a map with plugin (by Mike Hendricks)
* Fixed closing Tiled being very slow with many maps
* Fixed saving of image layer properties in the Lua format
* Fixed escaping of special characters in the Lua format
* Fixed handling of relative paths for image layers in the JSON plugin

### Tiled 0.9.0 (27 January 2013)

* Added objects dock and per-object visibility toggle (by Tim Baker)
* Added maps dock (by Tim Baker)
* Added terrain tool for automatic terrain transitions (by Manu Evans)
* Added a minimap (by Christoph Schnackenberg)
* Added a staggered isometric map renderer, still without object layer support
* Added basic image layer support (by Gregory Nickonov and Alexander Kuhrt)
* Added display of current layer to the status bar (by Tim Baker)
* Added editable combo box for changing the zoom level (by Tim Baker)
* Added support for multiple input layers to automapping (by Stefan Beller)
* Added option to apply automapping rules while editing (by Stefan Beller)
* Added a converter to update old automapping rules (by Stefan Beller)
* Added support for objects layers to automapping (by Stefan Beller)
* Added support for random mode to the fill tool (by Stefan Beller)
* Added Replica Island plugin (by Eric Kidd)
* Added option to change the grid color (by Stefan Beller)
* Added support for ellipse objects (by devnewton and Christoph Schnackenberg)
* Added name labels for objects on isometric maps (by Andrew Motrenko)
* Added map property for changing the background color (by Emmanuel Barroga)
* Added shortcut to manually reload tilesets (Ctrl-T) (by Michael Williams)
* Added toggle for showing tile object outlines
* Added support for pinch zooming (by Pierre-David Bélanger)
* Added initial (non-GUI) support for individual and/or embedded tile images
  (by Petr Viktorin)
* Added reading support to Flare plugin (by Stefan Beller)
* Added a TMX rasterizer command line tool (by Vincent Petithory)
* Added man pages and desktop file (by Erik Schilling)
* Made the size and position of most dialogs persistent
* Respect the original layer data format of a loaded map (by Ben Longbons)
* Marked Tiled as high-resolution capable on Mac OS X
* Improved handling of external tilesets in Lua export
* Reverted tilesets view back to tabs, but with menu button (by Stefan Beller)
* Allowed plugins to support multiple file name filters (by Samuli Tuomola)
* Allow saving in any format that can also be read (by Stefan Beller)
* Fixed eraser skipping tiles when moving fast
* Fixed bug in Flare plugin (by Clint Bellanger)
* Fixed compile against Qt 5 (by Kenney Phillis)
* Fixed resolving of symbolic links while loading map
* Fixed a crash that could happen after trying to load a faulty map
* Updated Portuguese, Dutch, German, Spanish, Russian, French, Japanese,
  Chinese, Brazilian Portuguese, Hebrew and Czech translations

### Tiled 0.8.1 (7 May 2012)

* Added MacOS X Lion full screen support
* Fixed crash that could happen when painting with a pasted stamp
* Fixed zoom sensitivity for finer-resolution mouse wheels
* Fixed issues when using quickstamps in combination with the fill tool
* Fixed stamp tool not to miss tiles when drawing fast
* Fixed automapping to work with external tilesets
* Fixed crash in automapping when dealing with broken rule files
* Fixed object type getting erased on pressing Enter
* Changed the license of libtiled-java from LGPL to BSD
* Updated Italian and Hebrew translations

### Tiled 0.8.0 (11 December 2011)

* Added support for polygon and polyline objects
* Added support for tile rotation
* Added support for defining the color of custom object types
* Added a Delete action to delete selected tiles or objects
* Added random mode to the stamp brush
* Added Flare export plugin
* Added JSON plugin that supports both reading and writing
* Added ability to rename tilesets
* Added a mode in which the current layer is highlighted
* Added support for specifying a tile drawing offset
* Added a shortcut to copy the current tile position to clipboard (Alt+C)
* Added a command line option to disable OpenGL
* Allow custom properties on tilesets
* Many automapping improvements
* Improved tileset dock to handle a large amount of tilesets better
* Made the 'Show Grid' option in the tileset view persistent
* Raised the tile size limit in the New Tileset dialog from 999 to 9999
* Correctly handle changes in the width of a tileset image
* Worked around a long standing crash bug
* Added Russian translation
* Updated the German, Japanese, Spanish, Chinese, Czech, Dutch, French and
  Brazilian Portuguese translations

### Tiled 0.7.1 (27 September 2011)

* Select stamp tool when selecting tiles in tileset view
* Enable anti-aliasing for OpenGL mode
* Small improvement to the Lua export plugin (incompatible!)
* Fixed a bug in the Create Object tool
* Fixed reading of maps without tilesets but with a tile layer
* Fixed position of tile objects to center on the mouse on insertion
* Updated the Czech translation

### Tiled 0.7.0 (20 July 2011)

* Added support for horizontal and vertical flipping of tiles
* Added copy/paste support for objects
* Added merge layer down action
* Added Show or Hide all Other Layers action
* Added actions to select the previous/next layer
* Added Crop to Selection action
* Added a Lua export plugin
* Added Droidcraft plugin to read and export the map files
* Added option to turn off grid in the tileset view
* Added hand scrolling while holding the spacebar
* Made the object context menu available in all object tools
* Display tile coordinates also when using object tools
* Various improvements to running external commands
* Automapping stability and memory consumption improvements
* Objects that fall outside of the map on resize are now removed
* Fixed problems with watching tilesets multiple times
* Fixed several issues related to restoring previously opened files
* Updated Brazilian Portuguese, Chinese, German, Spanish, Japanese, Hebrew,
  Portuguese, Dutch and French translations

### Tiled 0.6.2 (2 May 2011)

* Fixed object layers losing their color when resizing the map
* Fixed the tabs in the Tilesets dock to use scroll buttons on MacOS X
* Fixed window title to update when saving a map with a different name

### Tiled 0.6.1 (3 April 2011)

* Added ability to open multiple files at once
* Added Ctrl+PageUp/PageDown shortcuts to switch documents
* Added an example to show how automatic mapping works
* Fixed bugs, crashes and leaks in the automatic mapping feature
* Fixed starting point for circles to be the click position
* Fixed a memory leak when using lines or circles
* Fixed layer opacity to be taken into account when saving as image
* Fixed endless loop when tile size is set to 0
* Fixed crash when passing an empty string as command line parameter
* Fixed problems with the tileset view after switching documents
* Fixed tile objects to be removed when their tileset is removed

### Tiled 0.6.0 (26 January 2011)

* Added support for opening multiple maps in one session
* Added support for placing tiles as objects
* Added automatic mapping feature, allowing placing of tiles based on rules
* Added ability to save/restore up to 9 stamps with Ctrl+<number>
* Added an object selection tool, allowing moving/deleting multiple objects
* Added ability to run external commands
* Added support for drawing lines and ellipses with the stamp brush
* Added icons to distinguish tile layers from object layers
* Added "Move To Layer" submenu to the context menu of objects
* Added option to use hardware rendering based on OpenGL
* Added a T-Engine4 map export plugin
* Added a simple TMX viewer application (BSD licensed)
* Added a New Layer dropdown menu to the layers dock
* Added a checkbox that enables snap to grid permanently
* Added an initial version of libtiled-java (LGPL licensed)
* Added Chinese and Hebrew translations
* Allowed dragging an image onto Tiled to add a tileset
* Center the map when it is smaller than the map view
* Remember the selected layer across restarts
* Changed the default layer data format to use zlib rather than gzip
* Store the tileset image width and height in the map file
* Compile fixes related to linking zlib
* Fixed the current stamp to get updated when switching tilesets
* Fixed the maximum sizes of the resize map dialog
* Fixed build issues when an older version of libtiled is installed
* Fixed saving of property when clicking OK while editing on MacOS X
* Allow Backspace to delete properties to make it easier on a MacBook
* Associate tmx files with Tiled on MacOS X
* Changed the license of libtiled from GPL to BSD
* Updated Czech, Spanish, German, Brazilian Portuguese, Dutch and French
  translations

### Tiled 0.5.1 (2 September 2010)

* Fixed saving of objects when tile width is different from tile height
* Updated Czech translation

### Tiled 0.5.0 (30 June 2010)

* Added support for import and export plugins
* Added support for external tilesets
* Added undo for adding tilesets and ability to remove tilesets
* Added error handling to the New Tileset dialog
* Added ability to change tileset order by dragging them around
* Added option to draw the tile grid when saving as image
* Added a context menu and tool buttons to the layer dock
* Added Latvian translation
* Added an install target to the Makefile
* Open local files when they are dropped onto Tiled
* Allow changing position and size of objects in the Object Properties dialog
* Fixed rendering issues with tiles wider than the tile width of the map
* Fixed eraser and fill tool working on invisible layers
* Fixed a crash when using some tools when no map is loaded
* Fixed compile errors related to detecting static builds
* Fixed the Save dialog not suggesting any particular file extension
* Updated Japanese, Dutch, German, Brazilian Portuguese, French, Portuguese
  and Spanish translations

### Tiled 0.4.1 (14 April 2010)

* Added support for saving tile layer data as CSV
* Added shift modifier to bucket fill tool for filling the selection
* Added Brazilian Portuguese, Japanese, French, Italian and Czech translations
* Made values used in the New Map and New Tileset dialogs persistent
* Fixed drawing selection highlight where brush is not painting
* Fixed an incompatibility with Tiled Java in 'trans' attribute

### Tiled 0.4.0 (30 January 2010)

* Added support for isometric maps
* Added automatic reloading of tileset images when they change
* Added Offset Map action that can shift a set of layers by a certain amount
* Added a fill tool
* Added ability to duplicate map objects
* Added support for choosing the tile layer data format used when saving
* Added mouse wheel zooming support to the tileset view
* Added an object display color attribute to object groups
* Added ability to edit tile properties through a context menu
* Made writing out a DTD reference optional and disabled it by default
* Made translations functional
* Updated Dutch, Portuguese, Spanish and German translations

### Tiled 0.3.1 (22 November 2009)

* Enabled undo command compression for stamp brush and eraser
* Fixed reading of maps with non-binary-encoded layer data
* Fixed a compile issue on Mac OS X related to QXmlStreamWriter
* Fixed a crash when loading a map while holding Ctrl
* Confirm overwrite on the right moment for 'Save as Image' dialog

### Tiled 0.3.0 (13 November 2009)

* Added a tile selection tool
* Added support for cut, copy and paste
* Added current cursor position to the status bar
* Added keyboard shortcuts to switch tools
* Added scrolling the map view with middle mouse button
* Snap objects to the grid when Ctrl is pressed

### Tiled 0.2.0 (1 October 2009)

* Added support for zooming the map view
* Added an eraser tool that allows you to erase tiles
* Added ability to save a map as an image
* Added support for masking tileset images based on a certain color
* Added a slider to change the opacity of the current layer
* Fixed the minimum row and column size in the tileset view
* Fixed stamp creation when not dragging topleft to bottomright

### Tiled 0.1.0 (1 September 2009)<|MERGE_RESOLUTION|>--- conflicted
+++ resolved
@@ -1,4 +1,3 @@
-<<<<<<< HEAD
 ### Unreleased
 
 * Scripting: Added -e,--evaluate to run a script from command-line
@@ -6,10 +5,7 @@
 * Raised minimum C++ version to C++17
 * Removed qmake project files (only Qbs supported now)
 
-### Unreleased 1.8 patch
-=======
 ### Tiled 1.8.3 (31 March 2022)
->>>>>>> 5c89233d
 
 * Improved rendering quality of the Mini-map when it's small (#1431)
 * Fixed automatic tool switching after deleting layers
