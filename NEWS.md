--- conflicted
+++ resolved
@@ -1,11 +1,8 @@
-<<<<<<< HEAD
 ### Unreleased
 
 * Added support for SVG 1.2 / CSS blending modes to layers (#3932)
-* YY plugin: Fixed compatibility with GameMaker 2024 (#4132)
-* snap: Fixed crash on startup on Wayland
 * Raised minimum supported Qt version from 5.12 to 5.15
-=======
+
 ### Tiled 1.11.2 (28 Jan 2025)
 
 * YY plugin: Fixed compatibility with GameMaker 2024 (#4132)
@@ -13,7 +10,6 @@
 * Fixed crash when closing the last file with multiple custom properties selected
 * snap: Fixed crash on startup on Wayland
 * AppImage: Updated to Sentry 0.7.19
->>>>>>> 51764317
 
 ### Tiled 1.11.1 (11 Jan 2025)
 
