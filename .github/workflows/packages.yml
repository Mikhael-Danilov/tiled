name: Build Packages

on:
  push:
    paths-ignore:
    - 'docs/**'
    - '**.md'
    - 'appveyor.yml'
    - '.travis.yml'
  pull_request:
    paths-ignore:
    - 'docs/**'
    - '**.md'
    - 'appveyor.yml'
    - '.travis.yml'

env:
  QBS_VERSION: 2.4.1
  SENTRY_VERSION: 0.7.13
  SENTRY_ORG: mapeditor
  SENTRY_PROJECT: tiled
  TILED_RELEASE: ${{ startsWith(github.ref, 'refs/tags/v') }}
  TILED_SNAPSHOT: ${{ !startsWith(github.ref, 'refs/tags/v') }}

jobs:
  version:
    name: Determine Tiled version
    runs-on: ubuntu-latest
    outputs:
      version: ${{ steps.get-version.outputs.version }}
      release: ${{ steps.get-version.outputs.release }}

    steps:
    - name: Get version
      id: get-version
      run: |
        if [[ "$TILED_RELEASE" == 'true' ]]; then echo "version=${GITHUB_REF:11}" >> $GITHUB_OUTPUT ; fi
        if [[ "$TILED_RELEASE" != 'true' ]]; then echo "version=$(date "+%Y.%m.%d")" >> $GITHUB_OUTPUT ; fi
        echo "release=${TILED_RELEASE}" >> $GITHUB_OUTPUT

  linux:
    name: Linux (AppImage, Qt ${{ matrix.qt_version_major }})
    runs-on: ubuntu-${{ matrix.ubuntu_version }}
    needs: version

    strategy:
      matrix:
        include:
        - ubuntu_version: 20.04
          qt_version: 5.15.2
          qt_version_major: 5
          qt_arch: gcc_64
          qt_modules: ""
          qbs_default_profile: x86_64-linux-gnu-gcc-10
        - ubuntu_version: 22.04
          qt_version: 6.8.1
          qt_version_major: 6
          qt_arch: linux_gcc_64
          qt_modules: "qtimageformats"
          qbs_default_profile: x86_64-linux-gnu-gcc-11

    env:
      TILED_VERSION: ${{ needs.version.outputs.version }}
      QT_VERSION: ${{ matrix.qt_version }}

    steps:
    - name: Checkout repository
      uses: actions/checkout@v4

    - name: Checkout qaseprite
      uses: actions/checkout@v4
      with:
        repository: mapeditor/qaseprite
        path: qaseprite
<<<<<<< HEAD
        ref: '1.0'
=======
        ref: '1.0.1'
>>>>>>> aca63707

    - name: Install dependencies
      run: |
        sudo apt update
        sudo apt install \
          libcurl4-openssl-dev \
          libfreetype-dev \
          libfuse2 \
          libharfbuzz-dev \
          libpixman-1-dev \
          libxcursor-dev \
          libxi-dev \
          libzstd-dev \
          zlib1g-dev

    - name: Install Qt
      uses: jurplel/install-qt-action@v4
      with:
        version: ${{ matrix.qt_version }}
        arch: ${{ matrix.qt_arch }}
        modules: ${{ matrix.qt_modules }}
        tools: 'tools_qtcreator'
        setup-python: false
        cache: true

    - name: Setup ccache
      uses: hendrikmuhs/ccache-action@v1
      with:
        max-size: 250M

    - name: Setup CMake
      uses: jwlawson/actions-setup-cmake@v2
      with:
        cmake-version: '3.19'

    - name: Setup Qbs
      run: |
        qbs --version
        qbs setup-toolchains --detect
        qbs config defaultProfile ${{ matrix.qbs_default_profile }}

    - name: Build Sentry Native
      run: |
        curl -sLO https://github.com/getsentry/sentry-native/releases/download/${SENTRY_VERSION}/sentry-native.zip
        mkdir sentry-native
        pushd sentry-native
        unzip -q ../sentry-native.zip
        cmake -B build -DCMAKE_BUILD_TYPE=RelWithDebInfo -DSENTRY_BACKEND=breakpad
        cmake --build build --parallel
        sudo cmake --install build --prefix /usr --config RelWithDebInfo
        popd

    - name: Install qaseprite plugin
      working-directory: qaseprite
      run: |
        ./update-submodules.sh --minimal
        cmake -B build -DCMAKE_BUILD_TYPE=Release \
          -DUSE_SHARED_ZLIB=on \
          -DUSE_SHARED_LIBPNG=on \
          -DUSE_SHARED_PIXMAN=on \
          -DUSE_SHARED_FREETYPE=on \
          -DUSE_SHARED_HARFBUZZ=on
        cmake --build build --config Release
        cmake --install build --config Release

    - name: Build Tiled
      run: |
        qbs install --install-root AppDir config:release qbs.installPrefix:/usr projects.Tiled.sentry:true qbs.debugInformation:true modules.cpp.separateDebugInformation:true modules.cpp.compilerWrapper:ccache

    - name: Upload symbols and sources to Sentry
      if: github.repository == 'mapeditor/tiled' && github.event_name == 'push'
      continue-on-error: ${{ needs.version.outputs.release == 'false' }}
      env:
        SENTRY_AUTH_TOKEN: ${{ secrets.SENTRY_AUTH_TOKEN }}
      run: |
        curl -sL https://sentry.io/get-cli/ | bash
        sentry-cli debug-files upload --include-sources src AppDir

    - name: Build AppImage
      run: |
        cp LICENSE* COPYING *md AppDir/
        wget --no-verbose "https://github.com/linuxdeploy/linuxdeploy/releases/download/continuous/linuxdeploy-x86_64.AppImage"
        wget --no-verbose "https://github.com/linuxdeploy/linuxdeploy-plugin-qt/releases/download/continuous/linuxdeploy-plugin-qt-x86_64.AppImage"
        chmod +x linuxdeploy*.AppImage
        export EXTRA_QT_PLUGINS=svg
        export LD_LIBRARY_PATH=${QT_ROOT_DIR}/lib:$PWD/AppDir/usr/lib
        export OUTPUT=Tiled-${{ needs.version.outputs.version }}_Linux_Qt-${{ matrix.qt_version_major }}_x86_64.AppImage
        # Avoid shipping the debug information
        find AppDir -name \*.debug -delete
        ./linuxdeploy-x86_64.AppImage --appdir AppDir --custom-apprun=dist/linux/AppRun --exclude-library "*libpython3*" --plugin qt
        # We don't need the bearer plugins (needed for Qt 5 only)
        rm -rfv AppDir/usr/plugins/bearer
        ./linuxdeploy-x86_64.AppImage --appdir AppDir --custom-apprun=dist/linux/AppRun --exclude-library "*libpython3*" --output appimage

    - name: Upload Tiled.AppImage
      uses: actions/upload-artifact@v4
      with:
        name: Tiled-${{ needs.version.outputs.version }}_Linux_Qt-${{ matrix.qt_version_major }}_x86_64.AppImage
        path: Tiled-${{ needs.version.outputs.version }}_Linux_Qt-${{ matrix.qt_version_major }}_x86_64.AppImage

  snap:
    name: Linux (snap)
    runs-on: ubuntu-latest
    needs: version

    env:
      TILED_VERSION: ${{ needs.version.outputs.version }}

    steps:
    - name: Checkout repository
      uses: actions/checkout@v4
      with:
        fetch-depth: 0

    - name: Set Tiled version
      id: version
      run: |
        if [[ "$TILED_RELEASE" == 'true' ]]; then echo "snap_channel=candidate" >> $GITHUB_OUTPUT ; fi
        if [[ "$TILED_RELEASE" != 'true' ]]; then echo "snap_channel=beta" >> $GITHUB_OUTPUT ; fi

    - name: Build snap
      id: build
      uses: snapcore/action-build@v1

    - name: Upload snap artifact
      uses: actions/upload-artifact@v4
      with:
        name: tiled_amd64.snap
        path: tiled_*_amd64.snap

    - name: Release snap (beta channel)
      uses: snapcore/action-publish@master
      if: github.repository == 'mapeditor/tiled' && github.event_name == 'push' && (github.ref == 'refs/heads/snapshot' || needs.version.outputs.release == 'true')
      env:
        SNAPCRAFT_STORE_CREDENTIALS: ${{ secrets.SNAP_STORE_LOGIN }}
      with:
        snap: ${{ steps.build.outputs.snap }}
        release: ${{ steps.version.outputs.snap_channel }}

  macos:
    name: macOS (${{ matrix.version_suffix }})
    runs-on: macos-latest
    needs: version

    strategy:
      matrix:
        include:
        - qt_version: 5.15.2
          qt_modules: ""
          version_suffix: "10.13-10.15"
          architectures: x86_64
          cmake_architectures: x86_64
        - qt_version: 6.8.1
          qt_modules: "qtimageformats"
          version_suffix: "11+"
          architectures: x86_64,arm64
          cmake_architectures: x86_64;arm64

    env:
      TILED_VERSION: ${{ needs.version.outputs.version }}
      QT_VERSION: ${{ matrix.qt_version }}

    steps:
    - name: Checkout repository
      uses: actions/checkout@v4

    - name: Checkout qaseprite
      uses: actions/checkout@v4
      with:
        repository: mapeditor/qaseprite
        path: qaseprite
<<<<<<< HEAD
        ref: '1.0'
=======
        ref: '1.0.1'
>>>>>>> aca63707

    - name: Install Qt
      uses: jurplel/install-qt-action@v4
      with:
        version: ${{ matrix.qt_version }}
        arch: clang_64
        modules: ${{ matrix.qt_modules }}
        cache: true

    - name: Setup Qbs
      run: |
        brew install qbs
        qbs setup-toolchains --detect
        qbs config defaultProfile xcode

    - name: Build Zstandard
      run: |
        git clone --depth 1 -b release https://github.com/facebook/zstd.git
        pushd zstd/lib
        CFLAGS="-arch arm64 -arch x86_64" make libzstd.a
        popd

    - name: Install qaseprite plugin
      working-directory: qaseprite 
      run: |
        ./update-submodules.sh --no-zlib
        cmake -B build -DCMAKE_BUILD_TYPE=Release \
          -DUSE_SHARED_ZLIB=on \
          -DCMAKE_OSX_ARCHITECTURES='${{ matrix.cmake_architectures }}'
        cmake --build build --config Release
        sudo cmake --install build --config Release

    - name: Build Tiled
      run: |
        qbs install --install-root install config:release \
          qbs.architectures:${{ matrix.architectures }} \
          qbs.installPrefix:"" \
          projects.Tiled.staticZstd:true \
          products.python.condition:false

    - name: Deploy Qt
      run: |
        macdeployqt install/Tiled.app -verbose=2
        rm -f install/Tiled.app/Contents/PlugIns/tls/libqopensslbackend.dylib
        pushd install
        ruby ../dist/macos/fixup-install-names.rb

    - name: Create Certificate File
      id: certificateFile
      if: github.repository == 'mapeditor/tiled' && github.event_name == 'push'
      uses: timheuer/base64-to-file@v1
      with:
        fileName: 'certificate.p12'
        encodedString: ${{ secrets.MACOS_CERTIFICATE }}

    - name: Import Certificate
      if: github.repository == 'mapeditor/tiled' && github.event_name == 'push'
      run: |
        security create-keychain -p ${{ secrets.KEYCHAIN_PWD }} mapeditor/tiled
        security default-keychain -s mapeditor/tiled
        security unlock-keychain -p ${{ secrets.KEYCHAIN_PWD }} mapeditor/tiled
        security -q import ${{ steps.certificateFile.outputs.filePath }} -f pkcs12 -k mapeditor/tiled -P ${{ secrets.MACOS_CERTIFICATE_PWD }} -T /usr/bin/codesign -x
        security set-key-partition-list -S 'apple-tool:,apple:' -s -k ${{ secrets.KEYCHAIN_PWD }} mapeditor/tiled

    - name: Sign, Notarize & Staple
      if: github.repository == 'mapeditor/tiled' && github.event_name == 'push'
      run: |
        codesign --deep --force --verify --verbose --sign Lindeijer --options runtime install/Tiled.app
        ditto -c -k --sequesterRsrc --keepParent install/Tiled.app Tiled_for_notarization.zip
        xcrun notarytool submit --apple-id ${{ secrets.NOTARIZATION_USERNAME }} --password ${{ secrets.NOTARIZATION_PASSWORD }} --team-id ${{ secrets.NOTARIZATION_TEAM }} --wait Tiled_for_notarization.zip
        xcrun stapler staple install/Tiled.app

    - name: Create Archive
      run: |
        ditto -c -k --sequesterRsrc --keepParent install/Tiled.app Tiled-${{ needs.version.outputs.version }}_macOS-${{ matrix.version_suffix }}.zip

    - name: Upload Tiled.app
      uses: actions/upload-artifact@v4
      with:
        name: Tiled-${{ needs.version.outputs.version }}_macOS-${{ matrix.version_suffix }}.app
        path: Tiled-${{ needs.version.outputs.version }}_macOS-${{ matrix.version_suffix }}.zip

  windows:
    name: Windows (${{ matrix.arch }}-bit, Qt ${{ matrix.qt_version_major }})
    runs-on: windows-latest
    needs: version

    strategy:
      matrix:
        include:
        - qt_version: 5.15.2
          qt_version_major: 5
          qt_arch: win32_mingw81
          qt_modules: ""
          arch: 32
          openssl_arch: x86
          filename_suffix: 'Windows-7-8_x86'
          mingw_component: tools_mingw
          mingw_variant: qt.tools.win32_mingw810
          mingw_dir: mingw810_32
        - qt_version: 6.8.1
          qt_version_major: 6
          qt_arch: win64_mingw
          qt_modules: "qtimageformats"
          arch: 64
          openssl_arch: x64
          filename_suffix: 'Windows-10+_x86_64'
          mingw_component: tools_mingw1310
          mingw_variant: qt.tools.win64_mingw1310
          mingw_dir: mingw1310_64

    env:
      TILED_VERSION: ${{ needs.version.outputs.version }}

    defaults:
      run:
        shell: bash

    steps:
    - name: Checkout repository
      uses: actions/checkout@v4

    - name: Checkout qaseprite
      uses: actions/checkout@v4
      with:
        repository: mapeditor/qaseprite
        path: qaseprite
<<<<<<< HEAD
        ref: '1.0'
=======
        ref: '1.0.1'
>>>>>>> aca63707

    - name: Install Qt
      uses: jurplel/install-qt-action@v4
      with:
        version: ${{ matrix.qt_version }}
        arch: ${{ matrix.qt_arch }}
        modules: ${{ matrix.qt_modules }}
        tools: "${{ matrix.mingw_component }},${{ matrix.mingw_variant }}"
        aqtversion: '==3.1.19'
        setup-python: false
        cache: true

    - name: Install Qbs
      run: |
        choco install -y qbs --version ${QBS_VERSION}

    - name: Setup Qbs
      run: |
        export IQTA_TOOLS="${IQTA_TOOLS//D:/\/d}"
        export IQTA_TOOLS="${IQTA_TOOLS//\\/\/}"
        export QT_ROOT_DIR="${QT_ROOT_DIR//D:/\/d}"
        export QT_ROOT_DIR="${QT_ROOT_DIR//\\/\/}"
        qbs setup-toolchains ${IQTA_TOOLS}/${{ matrix.mingw_dir }}/bin/*-w64-mingw32-gcc.exe mingw
        qbs setup-qt ${QT_ROOT_DIR}/bin/qmake.exe qt
        qbs config defaultProfile qt

    - name: Build Zstandard
      run: |
        git clone --depth 1 -b release https://github.com/facebook/zstd.git
        pushd zstd/lib
        CC=gcc mingw32-make -j2 libzstd.a
        popd

    - name: Install qaseprite plugin
      working-directory: qaseprite 
      run: |
        ./update-submodules.sh
        pushd aseprite/laf
        patch -p1 < ../../laf-msvc-dynamic-runtime.patch
        popd
        cmake -B build -DCMAKE_BUILD_TYPE=Release -G "MinGW Makefiles"
        cmake --build build --config Release
        cmake --install build --config Release


    - name: Build Tiled
      run: |
        export TILED_MSI_VERSION=1.4.${GITHUB_RUN_NUMBER}
        qbs build config:release projects.Tiled.windowsInstaller:true projects.Tiled.staticZstd:true
        mv release/installer*/Tiled-*.msi ./Tiled-${{ needs.version.outputs.version }}_${{ matrix.filename_suffix }}.msi

    - name: Upload Tiled installer
      uses: actions/upload-artifact@v4
      with:
        name: Tiled-${{ needs.version.outputs.version }}_${{ matrix.filename_suffix }}.msi
        path: Tiled-${{ needs.version.outputs.version }}_*.msi

    - name: Upload Tiled archive
      uses: actions/upload-artifact@v4
      with:
        name: Tiled-${{ needs.version.outputs.version }}_${{ matrix.filename_suffix }}.zip
        path: release/install-root/*

  github:
    name: Upload to GitHub releases
    runs-on: ubuntu-latest
    needs: [version, linux, macos, windows]
    permissions:
      contents: write

    if: github.repository == 'mapeditor/tiled' && github.event_name == 'push' && needs.version.outputs.release == 'true'

    steps:
    - name: Download all artifacts
      uses: actions/download-artifact@v4

    - name: Create release
      id: create_release
      uses: softprops/action-gh-release@v2
      with:
        name: Tiled ${{ needs.version.outputs.version }}
        draft: true
        prerelease: false
        files: |
          Tiled-${{ needs.version.outputs.version }}_Windows-10+_x86_64.msi/*.msi
          Tiled-${{ needs.version.outputs.version }}_Windows-7-8_x86.msi/*.msi
          Tiled-${{ needs.version.outputs.version }}_Linux_Qt-5_x86_64.AppImage/*.AppImage
          Tiled-${{ needs.version.outputs.version }}_Linux_Qt-6_x86_64.AppImage/*.AppImage
          Tiled-${{ needs.version.outputs.version }}_macOS-10.13-10.15.app/*.zip
          Tiled-${{ needs.version.outputs.version }}_macOS-11+.app/*.zip

  sentry:
    name: Create Sentry release
    runs-on: ubuntu-latest
    needs: [version, linux, macos, windows]

    if: github.repository == 'mapeditor/tiled' && github.event_name == 'push' && needs.version.outputs.release == 'true'

    steps:
    - name: Checkout repository
      uses: actions/checkout@v4

    - name: Create Sentry release
      uses: getsentry/action-release@v1
      env:
        SENTRY_AUTH_TOKEN: ${{ secrets.SENTRY_AUTH_TOKEN }}
      with:
        environment: releases
        version: tiled@${{ needs.version.outputs.version }}<|MERGE_RESOLUTION|>--- conflicted
+++ resolved
@@ -72,11 +72,7 @@
       with:
         repository: mapeditor/qaseprite
         path: qaseprite
-<<<<<<< HEAD
-        ref: '1.0'
-=======
         ref: '1.0.1'
->>>>>>> aca63707
 
     - name: Install dependencies
       run: |
@@ -248,11 +244,7 @@
       with:
         repository: mapeditor/qaseprite
         path: qaseprite
-<<<<<<< HEAD
-        ref: '1.0'
-=======
         ref: '1.0.1'
->>>>>>> aca63707
 
     - name: Install Qt
       uses: jurplel/install-qt-action@v4
@@ -380,11 +372,7 @@
       with:
         repository: mapeditor/qaseprite
         path: qaseprite
-<<<<<<< HEAD
-        ref: '1.0'
-=======
         ref: '1.0.1'
->>>>>>> aca63707
 
     - name: Install Qt
       uses: jurplel/install-qt-action@v4
