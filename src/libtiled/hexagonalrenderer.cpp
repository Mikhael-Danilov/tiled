--- conflicted
+++ resolved
@@ -310,16 +310,12 @@
                     const Cell &cell = layer->cellAt(rowTile);
 
                     if (!cell.isEmpty())
-                        renderer.render(cell, rowPos, CellRenderer::BottomLeft);
+                        renderer.render(cell, rowPos, QSizeF(0, 0), CellRenderer::BottomLeft);
                 }
 
                 rowPos.rx() += p.tileWidth + p.sideLengthX;
             }
 
-<<<<<<< HEAD
-            if (!cell.isEmpty())
-                renderer.render(cell, rowPos, QSizeF(0, 0), CellRenderer::BottomLeft);
-=======
             if (staggeredRow) {
                 startTile.rx() -= 1;
                 startTile.ry() += 1;
@@ -330,7 +326,6 @@
                 startPos.rx() += p.columnWidth;
                 staggeredRow = true;
             }
->>>>>>> dd2f69f3
 
             startPos.ry() += p.rowHeight;
         }
@@ -356,7 +351,7 @@
                 const Cell &cell = layer->cellAt(rowTile);
 
                 if (!cell.isEmpty())
-                    renderer.render(cell, rowPos, CellRenderer::BottomLeft);
+                    renderer.render(cell, rowPos, QSizeF(0, 0), CellRenderer::BottomLeft);
 
                 rowPos.rx() += p.tileWidth + p.sideLengthX;
             }
