/*
 * mapreader.cpp
 * Copyright 2008-2014, Thorbjørn Lindeijer <thorbjorn@lindeijer.nl>
 * Copyright 2010, Jeff Bland <jksb@member.fsf.org>
 * Copyright 2010, Dennis Honeyman <arcticuno@gmail.com>
 *
 * This file is part of libtiled.
 *
 * Redistribution and use in source and binary forms, with or without
 * modification, are permitted provided that the following conditions are met:
 *
 *    1. Redistributions of source code must retain the above copyright notice,
 *       this list of conditions and the following disclaimer.
 *
 *    2. Redistributions in binary form must reproduce the above copyright
 *       notice, this list of conditions and the following disclaimer in the
 *       documentation and/or other materials provided with the distribution.
 *
 * THIS SOFTWARE IS PROVIDED BY THE CONTRIBUTORS ``AS IS'' AND ANY EXPRESS OR
 * IMPLIED WARRANTIES, INCLUDING, BUT NOT LIMITED TO, THE IMPLIED WARRANTIES OF
 * MERCHANTABILITY AND FITNESS FOR A PARTICULAR PURPOSE ARE DISCLAIMED. IN NO
 * EVENT SHALL THE CONTRIBUTORS BE LIABLE FOR ANY DIRECT, INDIRECT, INCIDENTAL,
 * SPECIAL, EXEMPLARY, OR CONSEQUENTIAL DAMAGES (INCLUDING, BUT NOT LIMITED TO,
 * PROCUREMENT OF SUBSTITUTE GOODS OR SERVICES; LOSS OF USE, DATA, OR PROFITS;
 * OR BUSINESS INTERRUPTION) HOWEVER CAUSED AND ON ANY THEORY OF LIABILITY,
 * WHETHER IN CONTRACT, STRICT LIABILITY, OR TORT (INCLUDING NEGLIGENCE OR
 * OTHERWISE) ARISING IN ANY WAY OUT OF THE USE OF THIS SOFTWARE, EVEN IF
 * ADVISED OF THE POSSIBILITY OF SUCH DAMAGE.
 */

#include "mapreader.h"

#include "compression.h"
#include "gidmapper.h"
#include "grouplayer.h"
#include "imagelayer.h"
#include "objectgroup.h"
#include "objecttemplate.h"
#include "map.h"
#include "mapobject.h"
#include "templatemanager.h"
#include "tile.h"
#include "tilelayer.h"
#include "tilesetmanager.h"
#include "terrain.h"
#include "wangset.h"

#include <QCoreApplication>
#include <QDebug>
#include <QDir>
#include <QFileInfo>
#include <QVector>
#include <QXmlStreamReader>

#include <memory>

using namespace Tiled;
using namespace Tiled::Internal;

namespace Tiled {
namespace Internal {

class MapReaderPrivate
{
    Q_DECLARE_TR_FUNCTIONS(MapReader)

    friend class Tiled::MapReader;

public:
    explicit MapReaderPrivate(MapReader *mapReader):
        p(mapReader),
        mReadingExternalTileset(false)
    {}

    std::unique_ptr<Map> readMap(QIODevice *device, const QString &path);
    SharedTileset readTileset(QIODevice *device, const QString &path);
    std::unique_ptr<ObjectTemplate> readObjectTemplate(QIODevice *device, const QString &path);

    bool openFile(QFile *file);

    QString errorString() const;

private:
    void readUnknownElement();

    std::unique_ptr<Map> readMap();
    void readMapEditorSettings(Map &map);

    SharedTileset readTileset();
    void readTilesetEditorSettings(Tileset &tileset);
    void readTilesetTile(Tileset &tileset);
    void readTilesetGrid(Tileset &tileset);
    void readTilesetImage(Tileset &tileset);
    void readTilesetTerrainTypes(Tileset &tileset);
    void readTilesetWangSets(Tileset &tileset);
    ImageReference readImage();

    std::unique_ptr<ObjectTemplate> readObjectTemplate();

    std::unique_ptr<Layer> tryReadLayer();

    std::unique_ptr<TileLayer> readTileLayer();
    void readTileLayerData(TileLayer &tileLayer);
    void readTileLayerRect(TileLayer &tileLayer,
                           Map::LayerDataFormat layerDataFormat,
                           QStringRef encoding,
                           QRect bounds);
    void decodeBinaryLayerData(TileLayer &tileLayer,
                               const QByteArray &data,
                               Map::LayerDataFormat format,
                               QRect bounds);
    void decodeCSVLayerData(TileLayer &tileLayer,
                            QStringRef text,
                            QRect bounds);

    /**
     * Returns the cell for the given global tile ID. Errors are raised with
     * the QXmlStreamReader.
     *
     * @param gid the global tile ID
     * @return the cell data associated with the given global tile ID, or an
     *         empty cell if not found
     */
    Cell cellForGid(unsigned gid);

    std::unique_ptr<ImageLayer> readImageLayer();
    void readImageLayerImage(ImageLayer &imageLayer);

    std::unique_ptr<ObjectGroup> readObjectGroup();
    std::unique_ptr<MapObject> readObject();
    QPolygonF readPolygon();
    TextData readObjectText();

    std::unique_ptr<GroupLayer> readGroupLayer();

    QVector<Frame> readAnimationFrames();

    Properties readProperties();
    void readProperty(Properties *properties);

    MapReader *p;

    QString mError;
    QDir mPath;
    std::unique_ptr<Map> mMap;
    GidMapper mGidMapper;
    bool mReadingExternalTileset;

    QXmlStreamReader xml;
};

} // namespace Internal
} // namespace Tiled

std::unique_ptr<Map> MapReaderPrivate::readMap(QIODevice *device, const QString &path)
{
    mError.clear();
    mPath.setPath(path);
    std::unique_ptr<Map> map;

    xml.setDevice(device);

    if (xml.readNextStartElement() && xml.name() == QLatin1String("map")) {
        map = readMap();
    } else {
        xml.raiseError(tr("Not a map file."));
    }

    mGidMapper.clear();
    return map;
}

SharedTileset MapReaderPrivate::readTileset(QIODevice *device, const QString &path)
{
    mError.clear();
    mPath.setPath(path);
    SharedTileset tileset;
    mReadingExternalTileset = true;

    xml.setDevice(device);

    if (xml.readNextStartElement() && xml.name() == QLatin1String("tileset"))
        tileset = readTileset();
    else
        xml.raiseError(tr("Not a tileset file."));

    mReadingExternalTileset = false;
    return tileset;
}

std::unique_ptr<ObjectTemplate> MapReaderPrivate::readObjectTemplate(QIODevice *device, const QString &path)
{
    mError.clear();
    mPath.setPath(path);
    std::unique_ptr<ObjectTemplate> objectTemplate;

    xml.setDevice(device);

    if (xml.readNextStartElement() && xml.name() == QLatin1String("template"))
        objectTemplate = readObjectTemplate();
    else
        xml.raiseError(tr("Not a template file."));

    return objectTemplate;
}

QString MapReaderPrivate::errorString() const
{
    if (!mError.isEmpty()) {
        return mError;
    } else {
        return tr("%3\n\nLine %1, column %2")
                .arg(xml.lineNumber())
                .arg(xml.columnNumber())
                .arg(xml.errorString());
    }
}

bool MapReaderPrivate::openFile(QFile *file)
{
    if (!file->exists()) {
        mError = tr("File not found: %1").arg(file->fileName());
        return false;
    } else if (!file->open(QFile::ReadOnly | QFile::Text)) {
        mError = tr("Unable to read file: %1").arg(file->fileName());
        return false;
    }

    return true;
}

void MapReaderPrivate::readUnknownElement()
{
    qDebug().nospace() << "Unknown element (fixme): " << xml.name()
                       << " at line " << xml.lineNumber()
                       << ", column " << xml.columnNumber();
    xml.skipCurrentElement();
}

std::unique_ptr<Map> MapReaderPrivate::readMap()
{
    Q_ASSERT(xml.isStartElement() && xml.name() == QLatin1String("map"));

    const QXmlStreamAttributes atts = xml.attributes();
    const int mapWidth = atts.value(QLatin1String("width")).toInt();
    const int mapHeight = atts.value(QLatin1String("height")).toInt();
    const int tileWidth = atts.value(QLatin1String("tilewidth")).toInt();
    const int tileHeight = atts.value(QLatin1String("tileheight")).toInt();
    const int infinite = atts.value(QLatin1String("infinite")).toInt();
    const int hexSideLength = atts.value(QLatin1String("hexsidelength")).toInt();

    const QString orientationString =
            atts.value(QLatin1String("orientation")).toString();
    const Map::Orientation orientation =
            orientationFromString(orientationString);

    if (orientation == Map::Unknown) {
        xml.raiseError(tr("Unsupported map orientation: \"%1\"")
                       .arg(orientationString));
    }

<<<<<<< HEAD
    const QString staggerAxis = atts.value(QLatin1String("staggeraxis")).toString();
    const QString staggerIndex = atts.value(QLatin1String("staggerindex")).toString();
    const QString renderOrder = atts.value(QLatin1String("renderorder")).toString();
    const int compressionLevel = atts.value(QLatin1String("compressionlevel")).toInt();
=======
    const QString staggerAxisString =
            atts.value(QLatin1String("staggeraxis")).toString();
    const Map::StaggerAxis staggerAxis =
            staggerAxisFromString(staggerAxisString);

    const QString staggerIndexString =
            atts.value(QLatin1String("staggerindex")).toString();
    const Map::StaggerIndex staggerIndex =
            staggerIndexFromString(staggerIndexString);

    const QString renderOrderString =
            atts.value(QLatin1String("renderorder")).toString();
    const Map::RenderOrder renderOrder =
            renderOrderFromString(renderOrderString);
    const QStringRef compressionLevelString =
            atts.value(QLatin1String("compressionlevel"));
>>>>>>> 1ea37b1c

    const int nextLayerId = atts.value(QLatin1String("nextlayerid")).toInt();
    const int nextObjectId = atts.value(QLatin1String("nextobjectid")).toInt();

    mMap = std::make_unique<Map>(orientation, mapWidth, mapHeight, tileWidth, tileHeight, infinite);
    mMap->setHexSideLength(hexSideLength);
<<<<<<< HEAD
    mMap->setStaggerAxis(staggerAxisFromString(staggerAxis));
    mMap->setStaggerIndex(staggerIndexFromString(staggerIndex));
    mMap->setRenderOrder(renderOrderFromString(renderOrder));
    mMap->setCompressionLevel(compressionLevel);
=======
    mMap->setStaggerAxis(staggerAxis);
    mMap->setStaggerIndex(staggerIndex);
    mMap->setRenderOrder(renderOrder);

    bool ok;
    const int compressionLevel = compressionLevelString.toInt(&ok);
    if (ok)
        mMap->setCompressionLevel(compressionLevel);

>>>>>>> 1ea37b1c
    if (nextLayerId)
        mMap->setNextLayerId(nextLayerId);
    if (nextObjectId)
        mMap->setNextObjectId(nextObjectId);

    const QString backgroundColor = atts.value(QLatin1String("backgroundcolor")).toString();
    if (QColor::isValidColor(backgroundColor))
        mMap->setBackgroundColor(QColor(backgroundColor));

    while (xml.readNextStartElement()) {
        if (xml.name() == QLatin1String("editorsettings"))
            readMapEditorSettings(*mMap);
        else if (std::unique_ptr<Layer> layer = tryReadLayer())
            mMap->addLayer(std::move(layer));
        else if (xml.name() == QLatin1String("properties"))
            mMap->mergeProperties(readProperties());
        else if (xml.name() == QLatin1String("tileset"))
            mMap->addTileset(readTileset());
        else
            readUnknownElement();
    }

    // Clean up in case of error
    if (xml.hasError()) {
        mMap.reset();
    } else {
        // Try to load the tileset images for embedded tilesets
        auto tilesets = mMap->tilesets();
        for (SharedTileset &tileset : tilesets) {
            if (!tileset->isCollection() && tileset->fileName().isEmpty())
                tileset->loadImage();
        }

        // Fix up sizes of tile objects. This is for backwards compatibility.
        LayerIterator iterator(mMap.get());
        while (Layer *layer = iterator.next()) {
            if (ObjectGroup *objectGroup = layer->asObjectGroup()) {
                for (MapObject *object : *objectGroup) {
                    if (const Tile *tile = object->cell().tile()) {
                        const QSizeF tileSize = tile->size();
                        if (object->width() == 0)
                            object->setWidth(tileSize.width());
                        if (object->height() == 0)
                            object->setHeight(tileSize.height());
                    }
                }
            }
        }
    }

    return std::move(mMap);
}

void MapReaderPrivate::readMapEditorSettings(Map &map)
{
    Q_ASSERT(xml.isStartElement() && xml.name() == QLatin1String("editorsettings"));

    while (xml.readNextStartElement()) {
        if (xml.name() == QLatin1String("chunksize")) {
            const QXmlStreamAttributes atts = xml.attributes();

            int chunkWidth = atts.value(QLatin1String("width")).toInt();
            int chunkHeight = atts.value(QLatin1String("height")).toInt();

            chunkWidth = chunkWidth == 0 ? CHUNK_SIZE : qMax(CHUNK_SIZE_MIN, chunkWidth);
            chunkHeight = chunkHeight == 0 ? CHUNK_SIZE : qMax(CHUNK_SIZE_MIN, chunkHeight);

            map.setChunkSize(QSize(chunkWidth, chunkHeight));

            xml.skipCurrentElement();
        } else if (xml.name() == QLatin1String("export")) {
            const QXmlStreamAttributes atts = xml.attributes();

            map.exportFileName = QDir::cleanPath(mPath.filePath(atts.value(QLatin1String("target")).toString()));
            map.exportFormat = atts.value(QLatin1String("format")).toString();

            xml.skipCurrentElement();
        } else {
            readUnknownElement();
        }
    }
}

SharedTileset MapReaderPrivate::readTileset()
{
    Q_ASSERT(xml.isStartElement() && xml.name() == QLatin1String("tileset"));

    const QXmlStreamAttributes atts = xml.attributes();
    const QString source = atts.value(QLatin1String("source")).toString();
    const unsigned firstGid =
            atts.value(QLatin1String("firstgid")).toUInt();

    SharedTileset tileset;

    if (source.isEmpty()) { // Not an external tileset
        const QString name = atts.value(QLatin1String("name")).toString();
        const int tileWidth = atts.value(QLatin1String("tilewidth")).toInt();
        const int tileHeight = atts.value(QLatin1String("tileheight")).toInt();
        const int tileSpacing = atts.value(QLatin1String("spacing")).toInt();
        const int margin = atts.value(QLatin1String("margin")).toInt();
        const int columns = atts.value(QLatin1String("columns")).toInt();
        const QString backgroundColor = atts.value(QLatin1String("backgroundcolor")).toString();
        const QString alignment = atts.value(QLatin1String("objectalignment")).toString();

        if (tileWidth < 0 || tileHeight < 0
            || (firstGid == 0 && !mReadingExternalTileset)) {
            xml.raiseError(tr("Invalid tileset parameters for tileset"
                              " '%1'").arg(name));
        } else {
            tileset = Tileset::create(name, tileWidth, tileHeight,
                                      tileSpacing, margin);

            tileset->setColumnCount(columns);

            if (QColor::isValidColor(backgroundColor))
                tileset->setBackgroundColor(QColor(backgroundColor));

            tileset->setObjectAlignment(alignmentFromString(alignment));

            while (xml.readNextStartElement()) {
                if (xml.name() == QLatin1String("editorsettings")) {
                    readTilesetEditorSettings(*tileset);
                } else if (xml.name() == QLatin1String("tile")) {
                    readTilesetTile(*tileset);
                } else if (xml.name() == QLatin1String("tileoffset")) {
                    const QXmlStreamAttributes oa = xml.attributes();
                    int x = oa.value(QLatin1String("x")).toInt();
                    int y = oa.value(QLatin1String("y")).toInt();
                    tileset->setTileOffset(QPoint(x, y));
                    xml.skipCurrentElement();
                } else if (xml.name() == QLatin1String("grid")) {
                    readTilesetGrid(*tileset);
                } else if (xml.name() == QLatin1String("properties")) {
                    tileset->mergeProperties(readProperties());
                } else if (xml.name() == QLatin1String("image")) {
                    if (tileWidth == 0 || tileHeight == 0) {
                        xml.raiseError(tr("Invalid tileset parameters for tileset"
                                          " '%1'").arg(name));
                        tileset.clear();
                        break;
                    } else {
                        readTilesetImage(*tileset);
                    }
                } else if (xml.name() == QLatin1String("terraintypes")) {
                    readTilesetTerrainTypes(*tileset);
                } else if (xml.name() == QLatin1String("wangsets")) {
                    readTilesetWangSets(*tileset);
                } else {
                    readUnknownElement();
                }
            }
        }
    } else { // External tileset
        const QString absoluteSource = p->resolveReference(source, mPath);
        QString error;
        tileset = p->readExternalTileset(absoluteSource, &error);

        if (!tileset) {
            // Insert a placeholder to allow the map to load
            tileset = Tileset::create(QFileInfo(absoluteSource).completeBaseName(), 32, 32);
            tileset->setFileName(absoluteSource);
            tileset->setStatus(LoadingError);
        }

        xml.skipCurrentElement();
    }

    if (tileset && !mReadingExternalTileset)
        mGidMapper.insert(firstGid, tileset);

    return tileset;
}

void MapReaderPrivate::readTilesetEditorSettings(Tileset &tileset)
{
    Q_ASSERT(xml.isStartElement() && xml.name() == QLatin1String("editorsettings"));

    while (xml.readNextStartElement()) {
        if (xml.name() == QLatin1String("export")) {
            const QXmlStreamAttributes atts = xml.attributes();

            tileset.exportFileName = QDir::cleanPath(mPath.filePath(atts.value(QLatin1String("target")).toString()));
            tileset.exportFormat = atts.value(QLatin1String("format")).toString();

            xml.skipCurrentElement();
        } else {
            readUnknownElement();
        }
    }
}

void MapReaderPrivate::readTilesetTile(Tileset &tileset)
{
    Q_ASSERT(xml.isStartElement() && xml.name() == QLatin1String("tile"));

    const QXmlStreamAttributes atts = xml.attributes();
    const int id = atts.value(QLatin1String("id")).toInt();

    if (id < 0) {
        xml.raiseError(tr("Invalid tile ID: %1").arg(id));
        return;
    }

    Tile *tile = tileset.findOrCreateTile(id);

    tile->setType(atts.value(QLatin1String("type")).toString());

    // Read tile quadrant terrain ids
    QString terrain = atts.value(QLatin1String("terrain")).toString();
    if (!terrain.isEmpty()) {
        QStringList quadrants = terrain.split(QLatin1String(","));
        if (quadrants.size() == 4) {
            for (int i = 0; i < 4; ++i) {
                int t = quadrants[i].isEmpty() ? -1 : quadrants[i].toInt();
                tile->setCornerTerrainId(i, t);
            }
        }
    }

    // Read tile probability
    QStringRef probability = atts.value(QLatin1String("probability"));
    if (!probability.isEmpty())
        tile->setProbability(probability.toDouble());

    while (xml.readNextStartElement()) {
        if (xml.name() == QLatin1String("properties")) {
            tile->mergeProperties(readProperties());
        } else if (xml.name() == QLatin1String("image")) {
            ImageReference imageReference = readImage();
            if (imageReference.hasImage()) {
                QPixmap image = imageReference.create();
                if (image.isNull()) {
                    if (imageReference.source.isEmpty())
                        xml.raiseError(tr("Error reading embedded image for tile %1").arg(id));
                }
                tileset.setTileImage(tile, image, imageReference.source);
            }
        } else if (xml.name() == QLatin1String("objectgroup")) {
            std::unique_ptr<ObjectGroup> objectGroup = readObjectGroup();
            if (objectGroup) {
                // Migrate properties from the object group to the tile. Since
                // Tiled 1.1, it is no longer possible to edit the properties
                // of this implicit object group, but some users may have set
                // them in previous versions.
                Properties p = objectGroup->properties();
                if (!p.isEmpty()) {
                    mergeProperties(p, tile->properties());
                    tile->setProperties(p);
                    objectGroup->setProperties(Properties());
                }

                tile->setObjectGroup(std::move(objectGroup));
            }
        } else if (xml.name() == QLatin1String("animation")) {
            tile->setFrames(readAnimationFrames());
        } else {
            readUnknownElement();
        }
    }

    // Temporary code to support TMW-style animation frame properties
    if (!tile->isAnimated() && tile->hasProperty(QLatin1String("animation-frame0"))) {
        QVector<Frame> frames;

        for (int i = 0; ; i++) {
            QString frameName = QLatin1String("animation-frame") + QString::number(i);
            QString delayName = QLatin1String("animation-delay") + QString::number(i);

            if (tile->hasProperty(frameName) && tile->hasProperty(delayName)) {
                Frame frame;
                frame.tileId = tile->property(frameName).toInt();
                frame.duration = tile->property(delayName).toInt() * 10;
                frames.append(frame);
            } else {
                break;
            }
        }

        tile->setFrames(frames);
    }
}

void MapReaderPrivate::readTilesetGrid(Tileset &tileset)
{
    Q_ASSERT(xml.isStartElement() && xml.name() == QLatin1String("grid"));

    const QXmlStreamAttributes atts = xml.attributes();

    const QString orientation = atts.value(QLatin1String("orientation")).toString();
    const int width = atts.value(QLatin1String("width")).toInt();
    const int height = atts.value(QLatin1String("height")).toInt();

    tileset.setOrientation(Tileset::orientationFromString(orientation));

    const QSize gridSize(width, height);
    if (!gridSize.isEmpty())
        tileset.setGridSize(gridSize);

    xml.skipCurrentElement();
}

void MapReaderPrivate::readTilesetImage(Tileset &tileset)
{
    Q_ASSERT(xml.isStartElement() && xml.name() == QLatin1String("image"));

    tileset.setImageReference(readImage());
}

ImageReference MapReaderPrivate::readImage()
{
    Q_ASSERT(xml.isStartElement() && xml.name() == QLatin1String("image"));

    const QXmlStreamAttributes atts = xml.attributes();
    const QString source = atts.value(QLatin1String("source")).toString();

    ImageReference image;
    image.source = toUrl(source, mPath);
    image.format = atts.value(QLatin1String("format")).toLatin1();
    image.size = QSize(atts.value(QLatin1String("width")).toInt(),
                       atts.value(QLatin1String("height")).toInt());

    QString trans = atts.value(QLatin1String("trans")).toString();
    if (!trans.isEmpty()) {
        if (!trans.startsWith(QLatin1Char('#')))
            trans.prepend(QLatin1Char('#'));
        if (QColor::isValidColor(trans))
            image.transparentColor = QColor(trans);
    }

    if (image.source.isEmpty()) {
        while (xml.readNextStartElement()) {
            if (xml.name() == QLatin1String("data")) {
                const QXmlStreamAttributes atts = xml.attributes();
                QStringRef encoding = atts.value(QLatin1String("encoding"));

                image.data = xml.readElementText().toLatin1();
                if (encoding == QLatin1String("base64"))
                    image.data = QByteArray::fromBase64(image.data);
            } else {
                readUnknownElement();
            }
        }
    } else {
        xml.skipCurrentElement();
    }

    return image;
}

std::unique_ptr<ObjectTemplate> MapReaderPrivate::readObjectTemplate()
{
    Q_ASSERT(xml.isStartElement() && xml.name() == QLatin1String("template"));

    auto objectTemplate = std::make_unique<ObjectTemplate>();

    while (xml.readNextStartElement()) {
        if (xml.name() == QLatin1String("object"))
            objectTemplate->setObject(readObject());
        else if (xml.name() == QLatin1String("tileset"))
            readTileset();
        else
            readUnknownElement();
    }

    return objectTemplate;
}


std::unique_ptr<Layer> MapReaderPrivate::tryReadLayer()
{
    Q_ASSERT(xml.isStartElement());

    if (xml.name() == QLatin1String("layer"))
        return readTileLayer();
    else if (xml.name() == QLatin1String("objectgroup"))
        return readObjectGroup();
    else if (xml.name() == QLatin1String("imagelayer"))
        return readImageLayer();
    else if (xml.name() == QLatin1String("group"))
        return readGroupLayer();
    else
        return nullptr;
}

void MapReaderPrivate::readTilesetTerrainTypes(Tileset &tileset)
{
    Q_ASSERT(xml.isStartElement() && xml.name() == QLatin1String("terraintypes"));

    while (xml.readNextStartElement()) {
        if (xml.name() == QLatin1String("terrain")) {
            const QXmlStreamAttributes atts = xml.attributes();
            QString name = atts.value(QLatin1String("name")).toString();
            int tile = atts.value(QLatin1String("tile")).toInt();

            Terrain *terrain = tileset.addTerrain(name, tile);

            while (xml.readNextStartElement()) {
                if (xml.name() == QLatin1String("properties"))
                    terrain->mergeProperties(readProperties());
                else
                    readUnknownElement();
            }
        } else {
            readUnknownElement();
        }
    }
}

void MapReaderPrivate::readTilesetWangSets(Tileset &tileset)
{
    Q_ASSERT(xml.isStartElement() && xml.name() == QLatin1String("wangsets"));

    while (xml.readNextStartElement()) {
        if (xml.name() == QLatin1String("wangset")) {
            const QXmlStreamAttributes atts = xml.attributes();
            QString name = atts.value(QLatin1String("name")).toString();
            int tile = atts.value(QLatin1String("tile")).toInt();

            auto wangSet = std::make_unique<WangSet>(&tileset, name, tile);

            while (xml.readNextStartElement()) {
                if (xml.name() == QLatin1String("properties")) {
                    wangSet->mergeProperties(readProperties());
                } else if (xml.name() == QLatin1String("wangtile")) {
                    const QXmlStreamAttributes tileAtts = xml.attributes();
                    int tileId = tileAtts.value(QLatin1String("tileid")).toInt();
                    WangId wangId = tileAtts.value(QLatin1String("wangid")).toUInt(nullptr, 16);

                    if (!wangSet->wangIdIsValid(wangId)) {
                        xml.raiseError(QLatin1String("Invalid wangId given for tileId: ") + QString::number(tileId));
                        return;
                    }

                    bool fH = tileAtts.value(QLatin1String("hflip")).toInt();
                    bool fV = tileAtts.value(QLatin1String("vflip")).toInt();
                    bool fA = tileAtts.value(QLatin1String("dflip")).toInt();

                    Tile *tile = tileset.findOrCreateTile(tileId);

                    WangTile wangTile(tile, wangId);
                    wangTile.setFlippedHorizontally(fH);
                    wangTile.setFlippedVertically(fV);
                    wangTile.setFlippedAntiDiagonally(fA);

                    wangSet->addWangTile(wangTile);

                    xml.skipCurrentElement();
                } else if (xml.name() == QLatin1String("wangedgecolor")
                           || xml.name() == QLatin1String("wangcornercolor")) {
                    const QXmlStreamAttributes wangColorAtts = xml.attributes();
                    bool isEdge = xml.name() == QLatin1String("wangedgecolor");
                    QString name = wangColorAtts.value(QLatin1String("name")).toString();
                    QColor color = wangColorAtts.value(QLatin1String("color")).toString();
                    int imageId = wangColorAtts.value(QLatin1String("tile")).toInt();
                    qreal probability = wangColorAtts.value(QLatin1String("probability")).toDouble();

                    auto wc = QSharedPointer<WangColor>::create(0,
                                                                isEdge,
                                                                name,
                                                                color,
                                                                imageId,
                                                                probability);
                    wangSet->addWangColor(wc);

                    xml.skipCurrentElement();
                } else {
                    readUnknownElement();
                }
            }

            tileset.addWangSet(std::move(wangSet));
        } else {
            readUnknownElement();
        }
    }
}

static void readLayerAttributes(Layer &layer,
                                const QXmlStreamAttributes &atts)
{
    const QStringRef idRef = atts.value(QLatin1String("id"));
    const QStringRef opacityRef = atts.value(QLatin1String("opacity"));
    const QStringRef visibleRef = atts.value(QLatin1String("visible"));
    const QStringRef lockedRef = atts.value(QLatin1String("locked"));

    bool ok;
    const int id = idRef.toInt(&ok);
    if (ok)
        layer.setId(id);

    const qreal opacity = opacityRef.toDouble(&ok);
    if (ok)
        layer.setOpacity(opacity);

    const QStringRef tintColor = atts.value(QLatin1String("tintcolor"));
    if (!tintColor.isEmpty())
        layer.setTintColor(QColor(tintColor.toString()));

    const int visible = visibleRef.toInt(&ok);
    if (ok)
        layer.setVisible(visible);

    const int locked = lockedRef.toInt(&ok);
    if (ok)
        layer.setLocked(locked);

    const QPointF offset(atts.value(QLatin1String("offsetx")).toDouble(),
                         atts.value(QLatin1String("offsety")).toDouble());

    layer.setOffset(offset);
}

std::unique_ptr<TileLayer> MapReaderPrivate::readTileLayer()
{
    Q_ASSERT(xml.isStartElement() && xml.name() == QLatin1String("layer"));

    const QXmlStreamAttributes atts = xml.attributes();
    const QString name = atts.value(QLatin1String("name")).toString();
    const int x = atts.value(QLatin1String("x")).toInt();
    const int y = atts.value(QLatin1String("y")).toInt();
    const int width = atts.value(QLatin1String("width")).toInt();
    const int height = atts.value(QLatin1String("height")).toInt();

    auto tileLayer = std::make_unique<TileLayer>(name, x, y, width, height);
    readLayerAttributes(*tileLayer, atts);

    while (xml.readNextStartElement()) {
        if (xml.name() == QLatin1String("properties"))
            tileLayer->mergeProperties(readProperties());
        else if (xml.name() == QLatin1String("data"))
            readTileLayerData(*tileLayer);
        else
            readUnknownElement();
    }

    return tileLayer;
}

void MapReaderPrivate::readTileLayerData(TileLayer &tileLayer)
{
    Q_ASSERT(xml.isStartElement() && xml.name() == QLatin1String("data"));

    const QXmlStreamAttributes atts = xml.attributes();
    QStringRef encoding = atts.value(QLatin1String("encoding"));
    QStringRef compression = atts.value(QLatin1String("compression"));

    Map::LayerDataFormat layerDataFormat;
    if (encoding.isEmpty()) {
        layerDataFormat = Map::XML;
    } else if (encoding == QLatin1String("csv")) {
        layerDataFormat = Map::CSV;
    } else if (encoding == QLatin1String("base64")) {
        if (compression.isEmpty()) {
            layerDataFormat = Map::Base64;
        } else if (compression == QLatin1String("gzip")) {
            layerDataFormat = Map::Base64Gzip;
        } else if (compression == QLatin1String("zlib")) {
            layerDataFormat = Map::Base64Zlib;
        } else if (compression == QLatin1String("zstd")) {
            layerDataFormat = Map::Base64Zstandard;
        } else {
            xml.raiseError(tr("Compression method '%1' not supported")
                           .arg(compression.toString()));
            return;
        }
    } else {
        xml.raiseError(tr("Unknown encoding: %1").arg(encoding.toString()));
        return;
    }

    mMap->setLayerDataFormat(layerDataFormat);

    readTileLayerRect(tileLayer,
                      layerDataFormat,
                      encoding,
                      QRect(0, 0, tileLayer.width(), tileLayer.height()));
}

void MapReaderPrivate::readTileLayerRect(TileLayer &tileLayer,
                                         Map::LayerDataFormat layerDataFormat,
                                         QStringRef encoding,
                                         QRect bounds)
{
    Q_ASSERT(xml.isStartElement() && (xml.name() == QLatin1String("data") ||
                                      xml.name() == QLatin1String("chunk")));

    int x = bounds.x();
    int y = bounds.y();

    while (xml.readNext() != QXmlStreamReader::Invalid) {
        if (xml.isEndElement()) {
            break;
        } else if (xml.isStartElement()) {
            if (xml.name() == QLatin1String("tile")) {
                if (y >= bounds.bottom() + 1) {
                    xml.raiseError(tr("Too many <tile> elements"));
                    continue;
                }

                const QXmlStreamAttributes atts = xml.attributes();
                unsigned gid = atts.value(QLatin1String("gid")).toUInt();
                tileLayer.setCell(x, y, cellForGid(gid));

                x++;
                if (x >= bounds.right() + 1) {
                    x = bounds.x();
                    y++;
                }

                xml.skipCurrentElement();
            } else if (xml.name() == QLatin1String("chunk")) {
                const QXmlStreamAttributes atts = xml.attributes();
                int x = atts.value(QLatin1String("x")).toInt();
                int y = atts.value(QLatin1String("y")).toInt();
                int width = atts.value(QLatin1String("width")).toInt();
                int height = atts.value(QLatin1String("height")).toInt();

                // Recursively call for reading this chunk of data
                readTileLayerRect(tileLayer, layerDataFormat, encoding,
                                  QRect(x, y, width, height));
            } else {
                readUnknownElement();
            }
        } else if (xml.isCharacters() && !xml.isWhitespace()) {
            if (encoding == QLatin1String("base64")) {
                decodeBinaryLayerData(tileLayer,
                                      xml.text().toLatin1(),
                                      layerDataFormat,
                                      bounds);
            } else if (encoding == QLatin1String("csv")) {
                decodeCSVLayerData(tileLayer, xml.text(), bounds);
            }
        }
    }
}

void MapReaderPrivate::decodeBinaryLayerData(TileLayer &tileLayer,
                                             const QByteArray &data,
                                             Map::LayerDataFormat format,
                                             QRect bounds)
{
    GidMapper::DecodeError error;

    error = mGidMapper.decodeLayerData(tileLayer, data, format, bounds);

    switch (error) {
    case GidMapper::CorruptLayerData:
        xml.raiseError(tr("Corrupt layer data for layer '%1'").arg(tileLayer.name()));
        return;
    case GidMapper::TileButNoTilesets:
        xml.raiseError(tr("Tile used but no tilesets specified"));
        return;
    case GidMapper::InvalidTile:
        xml.raiseError(tr("Invalid tile: %1").arg(mGidMapper.invalidTile()));
        return;
    case GidMapper::NoError:
        break;
    }
}

void MapReaderPrivate::decodeCSVLayerData(TileLayer &tileLayer,
                                          QStringRef text,
                                          QRect bounds)
{
    int currentIndex = 0;

    for (int y = bounds.top(); y <= bounds.bottom(); y++) {
        for (int x = bounds.left(); x <= bounds.right(); x++) {
            // Check if the stream ended early.
            if (currentIndex >= text.length()) {
                xml.raiseError(tr("Corrupt layer data for layer '%1'")
                               .arg(tileLayer.name()));
                return;
            }

            // Get the next entry.
            unsigned int gid = 0;
            while (currentIndex < text.length()) {
                auto currentChar = text.at(currentIndex);
                currentIndex++;
                if (currentChar == QLatin1Char(','))
                    break;
                if (currentChar.isSpace())
                    continue;
                int value = currentChar.digitValue();
                if (value != -1)
                    gid = gid * 10 + value;
                else {
                    xml.raiseError(
                            tr("Unable to parse tile at (%1,%2) on layer '%3': \"%4\"")
                                   .arg(x + 1).arg(y + 1).arg(tileLayer.name()).arg(currentChar));
                    return;
                }
            }

            tileLayer.setCell(x, y, cellForGid(gid));
        }
    }
    if (currentIndex < text.length()) {
        // We didn't consume all the data.
        xml.raiseError(tr("Corrupt layer data for layer '%1'")
                       .arg(tileLayer.name()));
        return;
    }
}

Cell MapReaderPrivate::cellForGid(unsigned gid)
{
    bool ok;
    const Cell result = mGidMapper.gidToCell(gid, ok);

    if (!ok) {
        if (mGidMapper.isEmpty())
            xml.raiseError(tr("Tile used but no tilesets specified"));
        else
            xml.raiseError(tr("Invalid tile: %1").arg(gid));
    }

    return result;
}

std::unique_ptr<ObjectGroup> MapReaderPrivate::readObjectGroup()
{
    Q_ASSERT(xml.isStartElement() && xml.name() == QLatin1String("objectgroup"));

    const QXmlStreamAttributes atts = xml.attributes();
    const QString name = atts.value(QLatin1String("name")).toString();
    const int x = atts.value(QLatin1String("x")).toInt();
    const int y = atts.value(QLatin1String("y")).toInt();

    auto objectGroup = std::make_unique<ObjectGroup>(name, x, y);
    readLayerAttributes(*objectGroup, atts);

    const QString color = atts.value(QLatin1String("color")).toString();
    if (!color.isEmpty())
        objectGroup->setColor(color);

    if (atts.hasAttribute(QLatin1String("draworder"))) {
        QString value = atts.value(QLatin1String("draworder")).toString();
        ObjectGroup::DrawOrder drawOrder = drawOrderFromString(value);
        if (drawOrder == ObjectGroup::UnknownOrder) {
            xml.raiseError(tr("Invalid draw order: %1").arg(value));
            return nullptr;
        }
        objectGroup->setDrawOrder(drawOrder);
    }

    while (xml.readNextStartElement()) {
        if (xml.name() == QLatin1String("object"))
            objectGroup->addObject(readObject());
        else if (xml.name() == QLatin1String("properties"))
            objectGroup->mergeProperties(readProperties());
        else
            readUnknownElement();
    }

    return objectGroup;
}

std::unique_ptr<ImageLayer> MapReaderPrivate::readImageLayer()
{
    Q_ASSERT(xml.isStartElement() && xml.name() == QLatin1String("imagelayer"));

    const QXmlStreamAttributes atts = xml.attributes();
    const QString name = atts.value(QLatin1String("name")).toString();
    const int x = atts.value(QLatin1String("x")).toInt();
    const int y = atts.value(QLatin1String("y")).toInt();

    auto imageLayer = std::make_unique<ImageLayer>(name, x, y);
    readLayerAttributes(*imageLayer, atts);

    // Image layer pixel position moved from x/y to offsetx/offsety for
    // consistency with other layers. This is here for backwards compatibility.
    if (!atts.hasAttribute(QLatin1String("offsetx")))
        imageLayer->setOffset(QPointF(x, y));

    while (xml.readNextStartElement()) {
        if (xml.name() == QLatin1String("image"))
            readImageLayerImage(*imageLayer);
        else if (xml.name() == QLatin1String("properties"))
            imageLayer->mergeProperties(readProperties());
        else
            readUnknownElement();
    }

    return imageLayer;
}

void MapReaderPrivate::readImageLayerImage(ImageLayer &imageLayer)
{
    Q_ASSERT(xml.isStartElement() && xml.name() == QLatin1String("image"));

    imageLayer.loadFromImage(readImage());
}

std::unique_ptr<MapObject> MapReaderPrivate::readObject()
{
    Q_ASSERT(xml.isStartElement() && xml.name() == QLatin1String("object"));

    const QXmlStreamAttributes atts = xml.attributes();
    const int id = atts.value(QLatin1String("id")).toInt();
    const QString name = atts.value(QLatin1String("name")).toString();
    const unsigned gid = atts.value(QLatin1String("gid")).toUInt();
    const QString templateFileName = atts.value(QLatin1String("template")).toString();
    const qreal x = atts.value(QLatin1String("x")).toDouble();
    const qreal y = atts.value(QLatin1String("y")).toDouble();
    const qreal width = atts.value(QLatin1String("width")).toDouble();
    const qreal height = atts.value(QLatin1String("height")).toDouble();
    const QString type = atts.value(QLatin1String("type")).toString();
    const QStringRef visibleRef = atts.value(QLatin1String("visible"));

    const QPointF pos(x, y);
    const QSizeF size(width, height);

    auto object = std::make_unique<MapObject>(name, type, pos, size);

    if (!templateFileName.isEmpty()) { // This object is a template instance
        const QString absoluteFileName = p->resolveReference(templateFileName, mPath);
        auto objectTemplate = TemplateManager::instance()->loadObjectTemplate(absoluteFileName);
        object->setObjectTemplate(objectTemplate);
    }

    object->setId(id);

    object->setPropertyChanged(MapObject::NameProperty, !name.isEmpty());
    object->setPropertyChanged(MapObject::TypeProperty, !type.isEmpty());
    object->setPropertyChanged(MapObject::SizeProperty, !size.isEmpty());

    bool ok;
    const qreal rotation = atts.value(QLatin1String("rotation")).toDouble(&ok);
    if (ok) {
        object->setRotation(rotation);
        object->setPropertyChanged(MapObject::RotationProperty);
    }

    if (gid) {
        object->setCell(cellForGid(gid));
        object->setPropertyChanged(MapObject::CellProperty);
    }

    const int visible = visibleRef.toInt(&ok);
    if (ok) {
        object->setVisible(visible);
        object->setPropertyChanged(MapObject::VisibleProperty);
    }

    while (xml.readNextStartElement()) {
        if (xml.name() == QLatin1String("properties")) {
            object->mergeProperties(readProperties());
        } else if (xml.name() == QLatin1String("polygon")) {
            object->setPolygon(readPolygon());
            object->setShape(MapObject::Polygon);
            object->setPropertyChanged(MapObject::ShapeProperty);
        } else if (xml.name() == QLatin1String("polyline")) {
            object->setPolygon(readPolygon());
            object->setShape(MapObject::Polyline);
            object->setPropertyChanged(MapObject::ShapeProperty);
        } else if (xml.name() == QLatin1String("ellipse")) {
            xml.skipCurrentElement();
            object->setShape(MapObject::Ellipse);
            object->setPropertyChanged(MapObject::ShapeProperty);
        } else if (xml.name() == QLatin1String("text")) {
            object->setTextData(readObjectText());
            object->setShape(MapObject::Text);
            object->setPropertyChanged(MapObject::TextProperty);
        } else if (xml.name() == QLatin1String("point")) {
            xml.skipCurrentElement();
            object->setShape(MapObject::Point);
            object->setPropertyChanged(MapObject::ShapeProperty);
        } else {
            readUnknownElement();
        }
    }

    object->syncWithTemplate();

    return object;
}

QPolygonF MapReaderPrivate::readPolygon()
{
    Q_ASSERT(xml.isStartElement() && (xml.name() == QLatin1String("polygon") ||
                                      xml.name() == QLatin1String("polyline")));

    const QXmlStreamAttributes atts = xml.attributes();
    const QString points = atts.value(QLatin1String("points")).toString();
    const QStringList pointsList = points.split(QLatin1Char(' '),
                                                QString::SkipEmptyParts);

    QPolygonF polygon;
    bool ok = true;

    for (const QString &point : pointsList) {
        const int commaPos = point.indexOf(QLatin1Char(','));
        if (commaPos == -1) {
            ok = false;
            break;
        }

        const qreal x = point.leftRef(commaPos).toDouble(&ok);
        if (!ok)
            break;
        const qreal y = point.midRef(commaPos + 1).toDouble(&ok);
        if (!ok)
            break;

        polygon.append(QPointF(x, y));
    }

    if (!ok)
        xml.raiseError(tr("Invalid points data for polygon"));

    xml.skipCurrentElement();
    return polygon;
}

static int intAttribute(const QXmlStreamAttributes& atts, const char *name, int def)
{
    bool ok = false;
    int value = atts.value(QLatin1String(name)).toInt(&ok);
    return ok ? value : def;
}

TextData MapReaderPrivate::readObjectText()
{
    Q_ASSERT(xml.isStartElement() && xml.name() == QLatin1String("text"));

    const QXmlStreamAttributes atts = xml.attributes();

    TextData textData;

    if (atts.hasAttribute(QLatin1String("fontfamily")))
        textData.font.setFamily(atts.value(QLatin1String("fontfamily")).toString());

    if (atts.hasAttribute(QLatin1String("pixelsize")))
        textData.font.setPixelSize(atts.value(QLatin1String("pixelsize")).toInt());

    textData.wordWrap = intAttribute(atts, "wrap", 0) == 1;
    textData.font.setBold(intAttribute(atts, "bold", 0) == 1);
    textData.font.setItalic(intAttribute(atts, "italic", 0) == 1);
    textData.font.setUnderline(intAttribute(atts, "underline", 0) == 1);
    textData.font.setStrikeOut(intAttribute(atts, "strikeout", 0) == 1);
    textData.font.setKerning(intAttribute(atts, "kerning", 1) == 1);

    QStringRef colorString = atts.value(QLatin1String("color"));
    if (!colorString.isEmpty())
        textData.color = QColor(colorString.toString());

    Qt::Alignment alignment;

    QStringRef hAlignString = atts.value(QLatin1String("halign"));
    if (hAlignString == QLatin1String("center"))
        alignment |= Qt::AlignHCenter;
    else if (hAlignString == QLatin1String("right"))
        alignment |= Qt::AlignRight;
    else if (hAlignString == QLatin1String("justify"))
        alignment |= Qt::AlignJustify;
    else
        alignment |= Qt::AlignLeft;

    QStringRef vAlignString = atts.value(QLatin1String("valign"));
    if (vAlignString == QLatin1String("center"))
        alignment |= Qt::AlignVCenter;
    else if (vAlignString == QLatin1String("bottom"))
        alignment |= Qt::AlignBottom;
    else
        alignment |= Qt::AlignTop;

    textData.alignment = alignment;

    textData.text = xml.readElementText();

    return textData;
}

std::unique_ptr<GroupLayer> MapReaderPrivate::readGroupLayer()
{
    Q_ASSERT(xml.isStartElement() && xml.name() == QLatin1String("group"));

    const QXmlStreamAttributes atts = xml.attributes();
    const QString name = atts.value(QLatin1String("name")).toString();
    const int x = atts.value(QLatin1String("x")).toInt();
    const int y = atts.value(QLatin1String("y")).toInt();

    auto groupLayer = std::make_unique<GroupLayer>(name, x, y);
    readLayerAttributes(*groupLayer, atts);

    while (xml.readNextStartElement()) {
        if (std::unique_ptr<Layer> layer = tryReadLayer())
            groupLayer->addLayer(std::move(layer));
        else if (xml.name() == QLatin1String("properties"))
            groupLayer->mergeProperties(readProperties());
        else
            readUnknownElement();
    }

    return groupLayer;
}

QVector<Frame> MapReaderPrivate::readAnimationFrames()
{
    Q_ASSERT(xml.isStartElement() && xml.name() == QLatin1String("animation"));

    QVector<Frame> frames;

    while (xml.readNextStartElement()) {
        if (xml.name() == QLatin1String("frame")) {
            const QXmlStreamAttributes atts = xml.attributes();

            Frame frame;
            frame.tileId = atts.value(QLatin1String("tileid")).toInt();
            frame.duration = atts.value(QLatin1String("duration")).toInt();
            frames.append(frame);

            xml.skipCurrentElement();
        } else {
            readUnknownElement();
        }
    }

    return frames;
}

Properties MapReaderPrivate::readProperties()
{
    Q_ASSERT(xml.isStartElement() && xml.name() == QLatin1String("properties"));

    Properties properties;

    while (xml.readNextStartElement()) {
        if (xml.name() == QLatin1String("property"))
            readProperty(&properties);
        else
            readUnknownElement();
    }

    return properties;
}

void MapReaderPrivate::readProperty(Properties *properties)
{
    Q_ASSERT(xml.isStartElement() && xml.name() == QLatin1String("property"));

    const QXmlStreamAttributes atts = xml.attributes();
    QString propertyName = atts.value(QLatin1String("name")).toString();
    QString propertyValue = atts.value(QLatin1String("value")).toString();
    QString propertyType = atts.value(QLatin1String("type")).toString();

    while (xml.readNext() != QXmlStreamReader::Invalid) {
        if (xml.isEndElement()) {
            break;
        } else if (xml.isCharacters() && !xml.isWhitespace()) {
            if (propertyValue.isEmpty())
                propertyValue = xml.text().toString();
        } else if (xml.isStartElement()) {
            readUnknownElement();
        }
    }

    QVariant variant(propertyValue);

    if (!propertyType.isEmpty()) {
        int type = nameToType(propertyType);
        variant = fromExportValue(variant, type, mPath);
    }

    properties->insert(propertyName, variant);
}


MapReader::MapReader()
    : d(new MapReaderPrivate(this))
{
}

MapReader::~MapReader()
{
    delete d;
}

std::unique_ptr<Map> MapReader::readMap(QIODevice *device, const QString &path)
{
    return d->readMap(device, path);
}

std::unique_ptr<Map> MapReader::readMap(const QString &fileName)
{
    QFile file(fileName);
    if (!d->openFile(&file))
        return nullptr;

    return readMap(&file, QFileInfo(fileName).absolutePath());
}

SharedTileset MapReader::readTileset(QIODevice *device, const QString &path)
{
    SharedTileset tileset = d->readTileset(device, path);
    if (tileset && !tileset->isCollection())
        tileset->loadImage();

    return tileset;
}

SharedTileset MapReader::readTileset(const QString &fileName)
{
    QFile file(fileName);
    if (!d->openFile(&file))
        return SharedTileset();

    return readTileset(&file, QFileInfo(fileName).absolutePath());
}

std::unique_ptr<ObjectTemplate> MapReader::readObjectTemplate(QIODevice *device, const QString &path)
{
    return d->readObjectTemplate(device, path);
}

std::unique_ptr<ObjectTemplate> MapReader::readObjectTemplate(const QString &fileName)
{
    QFile file(fileName);
    if (!d->openFile(&file))
        return nullptr;

    auto objectTemplate = readObjectTemplate(&file, QFileInfo(fileName).absolutePath());
    if (objectTemplate)
        objectTemplate->setFileName(fileName);

    return objectTemplate;
}

QString MapReader::errorString() const
{
    return d->errorString();
}

QString MapReader::resolveReference(const QString &reference,
                                    const QDir &mapDir)
{
    if (!reference.isEmpty())
        return QDir::cleanPath(mapDir.filePath(reference));
    return reference;
}

SharedTileset MapReader::readExternalTileset(const QString &source,
                                             QString *error)
{
    return TilesetManager::instance()->loadTileset(source, error);
}<|MERGE_RESOLUTION|>--- conflicted
+++ resolved
@@ -259,51 +259,23 @@
                        .arg(orientationString));
     }
 
-<<<<<<< HEAD
     const QString staggerAxis = atts.value(QLatin1String("staggeraxis")).toString();
     const QString staggerIndex = atts.value(QLatin1String("staggerindex")).toString();
     const QString renderOrder = atts.value(QLatin1String("renderorder")).toString();
-    const int compressionLevel = atts.value(QLatin1String("compressionlevel")).toInt();
-=======
-    const QString staggerAxisString =
-            atts.value(QLatin1String("staggeraxis")).toString();
-    const Map::StaggerAxis staggerAxis =
-            staggerAxisFromString(staggerAxisString);
-
-    const QString staggerIndexString =
-            atts.value(QLatin1String("staggerindex")).toString();
-    const Map::StaggerIndex staggerIndex =
-            staggerIndexFromString(staggerIndexString);
-
-    const QString renderOrderString =
-            atts.value(QLatin1String("renderorder")).toString();
-    const Map::RenderOrder renderOrder =
-            renderOrderFromString(renderOrderString);
-    const QStringRef compressionLevelString =
-            atts.value(QLatin1String("compressionlevel"));
->>>>>>> 1ea37b1c
+
+    bool compressionLevelOk;
+    const int compressionLevel = atts.value(QLatin1String("compressionlevel")).toInt(&compressionLevelOk);
 
     const int nextLayerId = atts.value(QLatin1String("nextlayerid")).toInt();
     const int nextObjectId = atts.value(QLatin1String("nextobjectid")).toInt();
 
     mMap = std::make_unique<Map>(orientation, mapWidth, mapHeight, tileWidth, tileHeight, infinite);
     mMap->setHexSideLength(hexSideLength);
-<<<<<<< HEAD
     mMap->setStaggerAxis(staggerAxisFromString(staggerAxis));
     mMap->setStaggerIndex(staggerIndexFromString(staggerIndex));
     mMap->setRenderOrder(renderOrderFromString(renderOrder));
-    mMap->setCompressionLevel(compressionLevel);
-=======
-    mMap->setStaggerAxis(staggerAxis);
-    mMap->setStaggerIndex(staggerIndex);
-    mMap->setRenderOrder(renderOrder);
-
-    bool ok;
-    const int compressionLevel = compressionLevelString.toInt(&ok);
-    if (ok)
+    if (compressionLevelOk)
         mMap->setCompressionLevel(compressionLevel);
-
->>>>>>> 1ea37b1c
     if (nextLayerId)
         mMap->setNextLayerId(nextLayerId);
     if (nextObjectId)
