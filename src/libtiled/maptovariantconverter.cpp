/*
 * maptovariantconverter.cpp
 * Copyright 2011, Porfírio José Pereira Ribeiro <porfirioribeiro@gmail.com>
 * Copyright 2011-2015, Thorbjørn Lindeijer <thorbjorn@lindeijer.nl>
 *
 * This file is part of Tiled.
 *
 * This program is free software; you can redistribute it and/or modify it
 * under the terms of the GNU General Public License as published by the Free
 * Software Foundation; either version 2 of the License, or (at your option)
 * any later version.
 *
 * This program is distributed in the hope that it will be useful, but WITHOUT
 * ANY WARRANTY; without even the implied warranty of MERCHANTABILITY or
 * FITNESS FOR A PARTICULAR PURPOSE.  See the GNU General Public License for
 * more details.
 *
 * You should have received a copy of the GNU General Public License along with
 * this program. If not, see <http://www.gnu.org/licenses/>.
 */

#include "maptovariantconverter.h"

#include "grouplayer.h"
#include "imagelayer.h"
#include "map.h"
#include "mapobject.h"
#include "objectgroup.h"
#include "objecttemplate.h"
#include "properties.h"
#include "terrain.h"
#include "tile.h"
#include "tilelayer.h"
#include "tileset.h"
#include "wangset.h"

#include <QCoreApplication>

using namespace Tiled;

static QString colorToString(const QColor &color)
{
    if (color.alpha() != 255)
        return color.name(QColor::HexArgb);
    return color.name();
}

QVariant MapToVariantConverter::toVariant(const Map &map, const QDir &mapDir)
{
    mMapDir = mapDir;
    mGidMapper.clear();

    QVariantMap mapVariant;

    mapVariant[QLatin1String("type")] = QLatin1String("map");
    mapVariant[QLatin1String("version")] = (mVersion == 2) ? 1.2 : 1.1;
    mapVariant[QLatin1String("tiledversion")] = QCoreApplication::applicationVersion();
    mapVariant[QLatin1String("orientation")] = orientationToString(map.orientation());
    mapVariant[QLatin1String("renderorder")] = renderOrderToString(map.renderOrder());
    mapVariant[QLatin1String("width")] = map.width();
    mapVariant[QLatin1String("height")] = map.height();
    mapVariant[QLatin1String("tilewidth")] = map.tileWidth();
    mapVariant[QLatin1String("tileheight")] = map.tileHeight();
    mapVariant[QLatin1String("infinite")] = map.infinite();
    mapVariant[QLatin1String("nextlayerid")] = map.nextLayerId();
    mapVariant[QLatin1String("nextobjectid")] = map.nextObjectId();
    mapVariant[QLatin1String("compressionlevel")] = map.compressionLevel();

    addProperties(mapVariant, map.properties());

    if (map.orientation() == Map::Hexagonal) {
        mapVariant[QLatin1String("hexsidelength")] = map.hexSideLength();
    }

    if (map.orientation() == Map::Hexagonal || map.orientation() == Map::Staggered) {
        mapVariant[QLatin1String("staggeraxis")] = staggerAxisToString(map.staggerAxis());
        mapVariant[QLatin1String("staggerindex")] = staggerIndexToString(map.staggerIndex());
    }

    const QColor bgColor = map.backgroundColor();
    if (bgColor.isValid())
        mapVariant[QLatin1String("backgroundcolor")] = colorToString(bgColor);

    QVariantList tilesetVariants;

    unsigned firstGid = 1;
    for (const SharedTileset &tileset : map.tilesets()) {
        tilesetVariants << toVariant(*tileset, firstGid);
        mGidMapper.insert(firstGid, tileset);
        firstGid += tileset->nextTileId();
    }
    mapVariant[QLatin1String("tilesets")] = tilesetVariants;

    mapVariant[QLatin1String("layers")] = toVariant(map.layers(),
                                                    map.layerDataFormat(),
<<<<<<< HEAD
                                                    map.chunkSize());
=======
                                                    map.compressionLevel());
>>>>>>> 540559c8

    return mapVariant;
}

QVariant MapToVariantConverter::toVariant(const Tileset &tileset,
                                          const QDir &directory)
{
    mMapDir = directory;
    return toVariant(tileset, 0);
}

QVariant MapToVariantConverter::toVariant(const ObjectTemplate &objectTemplate,
                                          const QDir &directory)
{
    mMapDir = directory;
    QVariantMap objectTemplateVariant;

    objectTemplateVariant[QLatin1String("type")] = QLatin1String("template");

    mGidMapper.clear();
    if (Tileset *tileset = objectTemplate.object()->cell().tileset()) {
        unsigned firstGid = 1;
        mGidMapper.insert(firstGid, tileset->sharedPointer());
        objectTemplateVariant[QLatin1String("tileset")] = toVariant(*tileset, firstGid);
    }

    objectTemplateVariant[QLatin1String("object")] = toVariant(*objectTemplate.object());

    return objectTemplateVariant;
}

QVariant MapToVariantConverter::toVariant(const Tileset &tileset,
                                          int firstGid) const
{
    QVariantMap tilesetVariant;

    if (firstGid > 0) {
        tilesetVariant[QLatin1String("firstgid")] = firstGid;

        const QString &fileName = tileset.fileName();
        if (!fileName.isEmpty()) {
            QString source = mMapDir.relativeFilePath(fileName);
            tilesetVariant[QLatin1String("source")] = source;

            // Tileset is external, so no need to write any of the stuff below
            return tilesetVariant;
        }
    } else {
        // Include a 'type' property if we are writing the tileset to its own file
        tilesetVariant[QLatin1String("type")] = QLatin1String("tileset");

        // Include version in external tilesets
        tilesetVariant[QLatin1String("version")] = (mVersion == 2) ? 1.2 : 1.1;
        tilesetVariant[QLatin1String("tiledversion")] = QCoreApplication::applicationVersion();
    }

    tilesetVariant[QLatin1String("name")] = tileset.name();
    tilesetVariant[QLatin1String("tilewidth")] = tileset.tileWidth();
    tilesetVariant[QLatin1String("tileheight")] = tileset.tileHeight();
    tilesetVariant[QLatin1String("spacing")] = tileset.tileSpacing();
    tilesetVariant[QLatin1String("margin")] = tileset.margin();
    tilesetVariant[QLatin1String("tilecount")] = tileset.tileCount();
    tilesetVariant[QLatin1String("columns")] = tileset.columnCount();

    const QColor bgColor = tileset.backgroundColor();
    if (bgColor.isValid())
        tilesetVariant[QLatin1String("backgroundcolor")] = colorToString(bgColor);

    addProperties(tilesetVariant, tileset.properties());

    const QPoint offset = tileset.tileOffset();
    if (!offset.isNull()) {
        QVariantMap tileOffset;
        tileOffset[QLatin1String("x")] = offset.x();
        tileOffset[QLatin1String("y")] = offset.y();
        tilesetVariant[QLatin1String("tileoffset")] = tileOffset;
    }

    if (tileset.orientation() != Tileset::Orthogonal || tileset.gridSize() != tileset.tileSize()) {
        QVariantMap grid;
        grid[QLatin1String("orientation")] = Tileset::orientationToString(tileset.orientation());
        grid[QLatin1String("width")] = tileset.gridSize().width();
        grid[QLatin1String("height")] = tileset.gridSize().height();
        tilesetVariant[QLatin1String("grid")] = grid;
    }

    // Write the image element
    const QUrl &imageSource = tileset.imageSource();
    if (!imageSource.isEmpty()) {
        const QString rel = toFileReference(imageSource, mMapDir);

        tilesetVariant[QLatin1String("image")] = rel;

        const QColor transColor = tileset.transparentColor();
        if (transColor.isValid())
            tilesetVariant[QLatin1String("transparentcolor")] = transColor.name();

        tilesetVariant[QLatin1String("imagewidth")] = tileset.imageWidth();
        tilesetVariant[QLatin1String("imageheight")] = tileset.imageHeight();
    }

    // Write the properties, terrain, external image, object group and
    // animation for those tiles that have them.

    // Used for version 1
    QVariantMap tilePropertiesVariant;
    QVariantMap tilePropertyTypesVariant;
    QVariantMap tilesVariantMap;

    // Used for version 2
    QVariantList tilesVariant;

    for (const Tile *tile  : tileset.tiles()) {
        const Properties properties = tile->properties();
        QVariantMap tileVariant;

        if (mVersion == 1) {
            if (!properties.isEmpty()) {
                tilePropertiesVariant[QString::number(tile->id())] = toVariant(properties);
                tilePropertyTypesVariant[QString::number(tile->id())] = propertyTypesToVariant(properties);
            }
        } else {
            addProperties(tileVariant, properties);
        }

        if (!tile->type().isEmpty())
            tileVariant[QLatin1String("type")] = tile->type();
        if (tile->terrain() != 0xFFFFFFFF) {
            QVariantList terrainIds;
            for (int j = 0; j < 4; ++j)
                terrainIds << QVariant(tile->cornerTerrainId(j));
            tileVariant[QLatin1String("terrain")] = terrainIds;
        }
        if (tile->probability() != 1.0)
            tileVariant[QLatin1String("probability")] = tile->probability();
        if (!tile->imageSource().isEmpty()) {
            const QString rel = toFileReference(tile->imageSource(), mMapDir);
            tileVariant[QLatin1String("image")] = rel;

            const QSize tileSize = tile->size();
            if (!tileSize.isNull()) {
                tileVariant[QLatin1String("imagewidth")] = tileSize.width();
                tileVariant[QLatin1String("imageheight")] = tileSize.height();
            }
        }
        if (tile->objectGroup())
            tileVariant[QLatin1String("objectgroup")] = toVariant(*tile->objectGroup());
        if (tile->isAnimated()) {
            QVariantList frameVariants;
            for (const Frame &frame : tile->frames()) {
                QVariantMap frameVariant;
                frameVariant[QLatin1String("tileid")] = frame.tileId;
                frameVariant[QLatin1String("duration")] = frame.duration;
                frameVariants.append(frameVariant);
            }
            tileVariant[QLatin1String("animation")] = frameVariants;
        }

        if (!tileVariant.empty()) {
            if (mVersion == 1) {
                tilesVariantMap[QString::number(tile->id())] = tileVariant;
            } else {
                tileVariant[QLatin1String("id")] = tile->id();
                tilesVariant << tileVariant;
            }
        }
    }

    if (!tilePropertiesVariant.empty()) {
        tilesetVariant[QLatin1String("tileproperties")] = tilePropertiesVariant;
        tilesetVariant[QLatin1String("tilepropertytypes")] = tilePropertyTypesVariant;
    }

    if (!tilesVariantMap.empty())
        tilesetVariant[QLatin1String("tiles")] = tilesVariantMap;
    else if (!tilesVariant.empty())
        tilesetVariant[QLatin1String("tiles")] = tilesVariant;

    // Write terrains
    if (tileset.terrainCount() > 0) {
        QVariantList terrainsVariant;
        for (int i = 0; i < tileset.terrainCount(); ++i) {
            Terrain *terrain = tileset.terrain(i);
            const Properties &properties = terrain->properties();
            QVariantMap terrainVariant;
            terrainVariant[QLatin1String("name")] = terrain->name();
            terrainVariant[QLatin1String("tile")] = terrain->imageTileId();
            addProperties(terrainVariant, properties);
            terrainsVariant << terrainVariant;
        }
        tilesetVariant[QLatin1String("terrains")] = terrainsVariant;
    }

    // Write the Wang sets
    if (tileset.wangSetCount() > 0) {
        QVariantList wangSetVariants;

        for (const WangSet *wangSet : tileset.wangSets())
            wangSetVariants.append(toVariant(*wangSet));

        tilesetVariant[QLatin1String("wangsets")] = wangSetVariants;
    }

    return tilesetVariant;
}

QVariant MapToVariantConverter::toVariant(const Properties &properties) const
{
    QVariantMap variantMap;

    Properties::const_iterator it = properties.constBegin();
    Properties::const_iterator it_end = properties.constEnd();
    for (; it != it_end; ++it) {
        const QVariant value = toExportValue(it.value(), mMapDir);
        variantMap[it.key()] = value;
    }

    return variantMap;
}

QVariant MapToVariantConverter::propertyTypesToVariant(const Properties &properties) const
{
    QVariantMap variantMap;

    Properties::const_iterator it = properties.constBegin();
    Properties::const_iterator it_end = properties.constEnd();
    for (; it != it_end; ++it)
        variantMap[it.key()] = typeToName(it.value().userType());

    return variantMap;
}


QVariant MapToVariantConverter::toVariant(const WangSet &wangSet) const
{
    QVariantMap wangSetVariant;

    wangSetVariant[QLatin1String("name")] = wangSet.name();
    wangSetVariant[QLatin1String("tile")] = wangSet.imageTileId();

    QVariantList edgeColorVariants;
    if (wangSet.edgeColorCount() > 1) {
        for (int i = 1; i <= wangSet.edgeColorCount(); ++i) {
            if (WangColor *wc = wangSet.edgeColorAt(i).data())
                edgeColorVariants.append(toVariant(*wc));
        }
    }
    wangSetVariant[QLatin1String("edgecolors")] = edgeColorVariants;

    QVariantList cornerColorVariants;
    if (wangSet.cornerColorCount() > 1) {
        for (int i = 1; i <= wangSet.cornerColorCount(); ++i) {
            if (WangColor *wc = wangSet.cornerColorAt(i).data())
                cornerColorVariants.append(toVariant(*wc));
        }
    }
    wangSetVariant[QLatin1String("cornercolors")] = cornerColorVariants;

    QVariantList wangTileVariants;
    const auto wangTiles = wangSet.sortedWangTiles();
    for (const WangTile &wangTile : wangTiles) {
        QVariantMap wangTileVariant;

        QVariantList wangIdVariant;
        for (int i = 0; i < 8; ++i)
            wangIdVariant.append(QVariant(wangTile.wangId().indexColor(i)));

        wangTileVariant[QLatin1String("wangid")] = wangIdVariant;
        wangTileVariant[QLatin1String("tileid")] = wangTile.tile()->id();
        wangTileVariant[QLatin1String("hflip")] = wangTile.flippedHorizontally();
        wangTileVariant[QLatin1String("vflip")] = wangTile.flippedVertically();
        wangTileVariant[QLatin1String("dflip")] = wangTile.flippedAntiDiagonally();

        wangTileVariants.append(wangTileVariant);
    }
    wangSetVariant[QLatin1String("wangtiles")] = wangTileVariants;

    addProperties(wangSetVariant, wangSet.properties());

    return wangSetVariant;
}

QVariant MapToVariantConverter::toVariant(const WangColor &wangColor) const
{
    QVariantMap colorVariant;
    colorVariant[QLatin1String("color")] = colorToString(wangColor.color());
    colorVariant[QLatin1String("name")] = wangColor.name();
    colorVariant[QLatin1String("probability")] = wangColor.probability();
    colorVariant[QLatin1String("tile")] = wangColor.imageId();
    return colorVariant;
}

QVariant MapToVariantConverter::toVariant(const QList<Layer *> &layers,
                                          Map::LayerDataFormat format,
<<<<<<< HEAD
                                          QSize chunkSize) const
=======
                                          int compressionLevel) const
>>>>>>> 540559c8
{
    QVariantList layerVariants;

    for (const Layer *layer : layers) {
        switch (layer->layerType()) {
        case Layer::TileLayerType:
<<<<<<< HEAD
            layerVariants << toVariant(*static_cast<const TileLayer*>(layer), format, chunkSize);
=======
            layerVariants << toVariant(*static_cast<const TileLayer*>(layer), format, compressionLevel);
>>>>>>> 540559c8
            break;
        case Layer::ObjectGroupType:
            layerVariants << toVariant(*static_cast<const ObjectGroup*>(layer));
            break;
        case Layer::ImageLayerType:
            layerVariants << toVariant(*static_cast<const ImageLayer*>(layer));
            break;
        case Layer::GroupLayerType:
<<<<<<< HEAD
            layerVariants << toVariant(*static_cast<const GroupLayer*>(layer), format, chunkSize);
=======
            layerVariants << toVariant(*static_cast<const GroupLayer*>(layer), format, compressionLevel);
>>>>>>> 540559c8
        }
    }

    return layerVariants;
}

QVariant MapToVariantConverter::toVariant(const TileLayer &tileLayer,
                                          Map::LayerDataFormat format,
<<<<<<< HEAD
                                          QSize chunkSize) const
=======
                                          int compressionLevel) const
>>>>>>> 540559c8
{
    QVariantMap tileLayerVariant;
    tileLayerVariant[QLatin1String("type")] = QLatin1String("tilelayer");

    QRect bounds = tileLayer.bounds().translated(-tileLayer.position());

    if (tileLayer.map()->infinite()) {
        tileLayerVariant[QLatin1String("width")] = bounds.width();
        tileLayerVariant[QLatin1String("height")] = bounds.height();
        tileLayerVariant[QLatin1String("startx")] = bounds.left();
        tileLayerVariant[QLatin1String("starty")] = bounds.top();
    } else {
        tileLayerVariant[QLatin1String("width")] = tileLayer.width();
        tileLayerVariant[QLatin1String("height")] = tileLayer.height();
    }

    addLayerAttributes(tileLayerVariant, tileLayer);

    switch (format) {
    case Map::XML:
    case Map::CSV:
        break;
    case Map::Base64:
    case Map::Base64Zlib:
    case Map::Base64Gzip:
    case Map::Base64Zstandard:
        tileLayerVariant[QLatin1String("encoding")] = QLatin1String("base64");
        tileLayerVariant[QLatin1String("compression")] = compressionToString(format);
        break;
    }

    if (tileLayer.map()->infinite()) {
        if (chunkSize.width() != CHUNK_SIZE || chunkSize.height() != CHUNK_SIZE) {
            tileLayerVariant[QLatin1String("outputchunkwidth")] = chunkSize.width();
            tileLayerVariant[QLatin1String("outputchunkheight")] = chunkSize.height();
        }

        QVariantList chunkVariants;

        const auto chunks = tileLayer.sortedChunksToWrite(chunkSize);
        for (const QRect &rect : chunks) {
            QVariantMap chunkVariant;

            chunkVariant[QLatin1String("x")] = rect.x();
            chunkVariant[QLatin1String("y")] = rect.y();
            chunkVariant[QLatin1String("width")] = rect.width();
            chunkVariant[QLatin1String("height")] = rect.height();

            addTileLayerData(chunkVariant, tileLayer, format, compressionLevel, rect);

            chunkVariants.append(chunkVariant);
        }

        tileLayerVariant[QLatin1String("chunks")] = chunkVariants;
    } else {
        addTileLayerData(tileLayerVariant, tileLayer, format, compressionLevel,
                         QRect(0, 0, tileLayer.width(), tileLayer.height()));
    }

    return tileLayerVariant;
}

QVariant MapToVariantConverter::toVariant(const ObjectGroup &objectGroup) const
{
    QVariantMap objectGroupVariant;
    objectGroupVariant[QLatin1String("type")] = QLatin1String("objectgroup");

    if (objectGroup.color().isValid())
        objectGroupVariant[QLatin1String("color")] = colorToString(objectGroup.color());

    objectGroupVariant[QLatin1String("draworder")] = drawOrderToString(objectGroup.drawOrder());

    addLayerAttributes(objectGroupVariant, objectGroup);
    QVariantList objectVariants;
    for (const MapObject *object : objectGroup.objects())
        objectVariants << toVariant(*object);

    objectGroupVariant[QLatin1String("objects")] = objectVariants;

    return objectGroupVariant;
}

QVariant MapToVariantConverter::toVariant(const MapObject &object) const
{
    QVariantMap objectVariant;
    const QString &name = object.name();
    const QString &type = object.type();

    addProperties(objectVariant, object.properties());

    if (const ObjectTemplate *objectTemplate = object.objectTemplate()) {
        QString relativeFileName = mMapDir.relativeFilePath(objectTemplate->fileName());
        objectVariant[QLatin1String("template")] = relativeFileName;
    }

    bool notTemplateInstance = !object.isTemplateInstance();

    int id = object.id();
    if (id != 0)
        objectVariant[QLatin1String("id")] = id;

    if (notTemplateInstance || object.propertyChanged(MapObject::NameProperty))
        objectVariant[QLatin1String("name")] = name;

    if (notTemplateInstance || object.propertyChanged(MapObject::TypeProperty))
        objectVariant[QLatin1String("type")] = type;


    if (notTemplateInstance || object.propertyChanged(MapObject::CellProperty))
        if (!object.cell().isEmpty())
            objectVariant[QLatin1String("gid")] = mGidMapper.cellToGid(object.cell());

    if (!object.isTemplateBase()) {
        objectVariant[QLatin1String("x")] = object.x();
        objectVariant[QLatin1String("y")] = object.y();
    }

    if (notTemplateInstance || object.propertyChanged(MapObject::SizeProperty)) {
        objectVariant[QLatin1String("width")] = object.width();
        objectVariant[QLatin1String("height")] = object.height();
    }

    if (notTemplateInstance || object.propertyChanged(MapObject::RotationProperty))
        objectVariant[QLatin1String("rotation")] = object.rotation();

    if (notTemplateInstance || object.propertyChanged(MapObject::VisibleProperty))
        objectVariant[QLatin1String("visible")] = object.isVisible();

    /* Polygons are stored in this format:
     *
     *   "polygon/polyline": [
     *       { "x": 0, "y": 0 },
     *       { "x": 1, "y": 1 },
     *       ...
     *   ]
     */
    switch (object.shape()) {
    case MapObject::Rectangle:
        break;
    case MapObject::Polygon:
    case MapObject::Polyline: {
        if (notTemplateInstance || object.propertyChanged(MapObject::ShapeProperty)) {
            QVariantList pointVariants;
            for (const QPointF &point : object.polygon()) {
                QVariantMap pointVariant;
                pointVariant[QLatin1String("x")] = point.x();
                pointVariant[QLatin1String("y")] = point.y();
                pointVariants.append(pointVariant);
            }

            if (object.shape() == MapObject::Polygon)
                objectVariant[QLatin1String("polygon")] = pointVariants;
            else
                objectVariant[QLatin1String("polyline")] = pointVariants;
        }
        break;
    }
    case MapObject::Ellipse:
        if (notTemplateInstance || object.propertyChanged(MapObject::ShapeProperty))
            objectVariant[QLatin1String("ellipse")] = true;
        break;
    case MapObject::Text:
        if (notTemplateInstance || (object.propertyChanged(MapObject::TextProperty) ||
                                    object.propertyChanged(MapObject::TextFontProperty) ||
                                    object.propertyChanged(MapObject::TextAlignmentProperty) ||
                                    object.propertyChanged(MapObject::TextWordWrapProperty) ||
                                    object.propertyChanged(MapObject::TextColorProperty)))
            objectVariant[QLatin1String("text")] = toVariant(object.textData());
        break;
    case MapObject::Point:
        if (notTemplateInstance || object.propertyChanged(MapObject::ShapeProperty))
            objectVariant[QLatin1String("point")] = true;
        break;
    }

    return objectVariant;
}

QVariant MapToVariantConverter::toVariant(const TextData &textData) const
{
    QVariantMap textVariant;

    textVariant[QLatin1String("text")] = textData.text;

    if (textData.font.family() != QLatin1String("sans-serif"))
        textVariant[QLatin1String("fontfamily")] = textData.font.family();
    if (textData.font.pixelSize() >= 0 && textData.font.pixelSize() != 16)
        textVariant[QLatin1String("pixelsize")] = textData.font.pixelSize();
    if (textData.wordWrap)
        textVariant[QLatin1String("wrap")] = textData.wordWrap;
    if (textData.color != Qt::black)
        textVariant[QLatin1String("color")] = colorToString(textData.color);
    if (textData.font.bold())
        textVariant[QLatin1String("bold")] = textData.font.bold();
    if (textData.font.italic())
        textVariant[QLatin1String("italic")] = textData.font.italic();
    if (textData.font.underline())
        textVariant[QLatin1String("underline")] = textData.font.underline();
    if (textData.font.strikeOut())
        textVariant[QLatin1String("strikeout")] = textData.font.strikeOut();
    if (!textData.font.kerning())
        textVariant[QLatin1String("kerning")] = textData.font.kerning();

    if (!textData.alignment.testFlag(Qt::AlignLeft)) {
        if (textData.alignment.testFlag(Qt::AlignHCenter))
            textVariant[QLatin1String("halign")] = QLatin1String("center");
        else if (textData.alignment.testFlag(Qt::AlignRight))
            textVariant[QLatin1String("halign")] = QLatin1String("right");
        else if (textData.alignment.testFlag(Qt::AlignJustify))
            textVariant[QLatin1String("halign")] = QLatin1String("justify");
    }

    if (!textData.alignment.testFlag(Qt::AlignTop)) {
        if (textData.alignment.testFlag(Qt::AlignVCenter))
            textVariant[QLatin1String("valign")] = QLatin1String("center");
        else if (textData.alignment.testFlag(Qt::AlignBottom))
            textVariant[QLatin1String("valign")] = QLatin1String("bottom");
    }

    return textVariant;
}

QVariant MapToVariantConverter::toVariant(const ImageLayer &imageLayer) const
{
    QVariantMap imageLayerVariant;
    imageLayerVariant[QLatin1String("type")] = QLatin1String("imagelayer");

    addLayerAttributes(imageLayerVariant, imageLayer);

    const QString rel = toFileReference(imageLayer.imageSource(), mMapDir);
    imageLayerVariant[QLatin1String("image")] = rel;

    const QColor transColor = imageLayer.transparentColor();
    if (transColor.isValid())
        imageLayerVariant[QLatin1String("transparentcolor")] = transColor.name();

    return imageLayerVariant;
}

QVariant MapToVariantConverter::toVariant(const GroupLayer &groupLayer,
                                          Map::LayerDataFormat format,
<<<<<<< HEAD
                                          QSize chunkSize) const
=======
                                          int compressionLevel) const
>>>>>>> 540559c8
{
    QVariantMap groupLayerVariant;
    groupLayerVariant[QLatin1String("type")] = QLatin1String("group");

    addLayerAttributes(groupLayerVariant, groupLayer);

    groupLayerVariant[QLatin1String("layers")] = toVariant(groupLayer.layers(),
                                                           format,
<<<<<<< HEAD
                                                           chunkSize);
=======
                                                           compressionLevel);
>>>>>>> 540559c8

    return groupLayerVariant;
}

void MapToVariantConverter::addTileLayerData(QVariantMap &variant,
                                             const TileLayer &tileLayer,
                                             Map::LayerDataFormat format,
                                             int compressionLevel,
                                             const QRect &bounds) const
{
    switch (format) {
    case Map::XML:
    case Map::CSV: {
        QVariantList tileVariants;
        for (int y = bounds.top(); y <= bounds.bottom(); ++y)
            for (int x = bounds.left(); x <= bounds.right(); ++x)
                tileVariants << mGidMapper.cellToGid(tileLayer.cellAt(x, y));

        variant[QLatin1String("data")] = tileVariants;
        break;
    }
    case Map::Base64:
    case Map::Base64Zlib:
    case Map::Base64Gzip:
    case Map::Base64Zstandard:{
        QByteArray layerData = mGidMapper.encodeLayerData(tileLayer, format, bounds, compressionLevel);
        variant[QLatin1String("data")] = layerData;
        break;
    }
    }
}

void MapToVariantConverter::addLayerAttributes(QVariantMap &layerVariant,
                                               const Layer &layer) const
{
    if (layer.id() != 0)
        layerVariant[QLatin1String("id")] = layer.id();

    layerVariant[QLatin1String("name")] = layer.name();
    layerVariant[QLatin1String("x")] = layer.x();
    layerVariant[QLatin1String("y")] = layer.y();
    layerVariant[QLatin1String("visible")] = layer.isVisible();
    layerVariant[QLatin1String("opacity")] = layer.opacity();

    const QPointF offset = layer.offset();
    if (!offset.isNull()) {
        layerVariant[QLatin1String("offsetx")] = offset.x();
        layerVariant[QLatin1String("offsety")] = offset.y();
    }

    addProperties(layerVariant, layer.properties());
}

void MapToVariantConverter::addProperties(QVariantMap &variantMap,
                                          const Properties &properties) const
{
    if (properties.isEmpty())
        return;

    if (mVersion == 1) {
        QVariantMap propertiesMap;
        QVariantMap propertyTypesMap;

        Properties::const_iterator it = properties.constBegin();
        Properties::const_iterator it_end = properties.constEnd();
        for (; it != it_end; ++it) {
            int type = it.value().userType();
            const QVariant value = toExportValue(it.value(), mMapDir);

            propertiesMap[it.key()] = value;
            propertyTypesMap[it.key()] = typeToName(type);
        }

        variantMap[QLatin1String("properties")] = propertiesMap;
        variantMap[QLatin1String("propertytypes")] = propertyTypesMap;
    } else {
        QVariantList propertiesVariantList;

        Properties::const_iterator it = properties.constBegin();
        Properties::const_iterator it_end = properties.constEnd();
        for (; it != it_end; ++it) {
            int type = it.value().userType();
            const QVariant value = toExportValue(it.value(), mMapDir);

            QVariantMap propertyVariantMap;
            propertyVariantMap[QLatin1String("name")] = it.key();
            propertyVariantMap[QLatin1String("value")] = value;
            propertyVariantMap[QLatin1String("type")] = typeToName(type);
            propertiesVariantList << propertyVariantMap;
        }

        variantMap[QLatin1String("properties")] = propertiesVariantList;
    }
}<|MERGE_RESOLUTION|>--- conflicted
+++ resolved
@@ -93,11 +93,8 @@
 
     mapVariant[QLatin1String("layers")] = toVariant(map.layers(),
                                                     map.layerDataFormat(),
-<<<<<<< HEAD
+                                                    map.compressionLevel(),
                                                     map.chunkSize());
-=======
-                                                    map.compressionLevel());
->>>>>>> 540559c8
 
     return mapVariant;
 }
@@ -392,22 +389,15 @@
 
 QVariant MapToVariantConverter::toVariant(const QList<Layer *> &layers,
                                           Map::LayerDataFormat format,
-<<<<<<< HEAD
+                                          int compressionLevel,
                                           QSize chunkSize) const
-=======
-                                          int compressionLevel) const
->>>>>>> 540559c8
 {
     QVariantList layerVariants;
 
     for (const Layer *layer : layers) {
         switch (layer->layerType()) {
         case Layer::TileLayerType:
-<<<<<<< HEAD
-            layerVariants << toVariant(*static_cast<const TileLayer*>(layer), format, chunkSize);
-=======
-            layerVariants << toVariant(*static_cast<const TileLayer*>(layer), format, compressionLevel);
->>>>>>> 540559c8
+            layerVariants << toVariant(*static_cast<const TileLayer*>(layer), format, compressionLevel, chunkSize);
             break;
         case Layer::ObjectGroupType:
             layerVariants << toVariant(*static_cast<const ObjectGroup*>(layer));
@@ -416,11 +406,7 @@
             layerVariants << toVariant(*static_cast<const ImageLayer*>(layer));
             break;
         case Layer::GroupLayerType:
-<<<<<<< HEAD
-            layerVariants << toVariant(*static_cast<const GroupLayer*>(layer), format, chunkSize);
-=======
-            layerVariants << toVariant(*static_cast<const GroupLayer*>(layer), format, compressionLevel);
->>>>>>> 540559c8
+            layerVariants << toVariant(*static_cast<const GroupLayer*>(layer), format, compressionLevel, chunkSize);
         }
     }
 
@@ -429,11 +415,8 @@
 
 QVariant MapToVariantConverter::toVariant(const TileLayer &tileLayer,
                                           Map::LayerDataFormat format,
-<<<<<<< HEAD
+                                          int compressionLevel,
                                           QSize chunkSize) const
-=======
-                                          int compressionLevel) const
->>>>>>> 540559c8
 {
     QVariantMap tileLayerVariant;
     tileLayerVariant[QLatin1String("type")] = QLatin1String("tilelayer");
@@ -675,11 +658,8 @@
 
 QVariant MapToVariantConverter::toVariant(const GroupLayer &groupLayer,
                                           Map::LayerDataFormat format,
-<<<<<<< HEAD
+                                          int compressionLevel,
                                           QSize chunkSize) const
-=======
-                                          int compressionLevel) const
->>>>>>> 540559c8
 {
     QVariantMap groupLayerVariant;
     groupLayerVariant[QLatin1String("type")] = QLatin1String("group");
@@ -688,11 +668,8 @@
 
     groupLayerVariant[QLatin1String("layers")] = toVariant(groupLayer.layers(),
                                                            format,
-<<<<<<< HEAD
+                                                           compressionLevel,
                                                            chunkSize);
-=======
-                                                           compressionLevel);
->>>>>>> 540559c8
 
     return groupLayerVariant;
 }
