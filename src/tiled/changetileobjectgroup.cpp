--- conflicted
+++ resolved
@@ -34,14 +34,9 @@
                                              ObjectGroup *objectGroup,
                                              QUndoCommand *parent)
     : QUndoCommand(QCoreApplication::translate(
-<<<<<<< HEAD
-                       "Undo Commands", "Change Tile Collision"))
-    , mTilesetDocument(tilesetDocument)
-=======
                        "Undo Commands", "Change Tile Collision"),
                    parent)
-    , mMapDocument(mapDocument)
->>>>>>> 3d6e9251
+    , mTilesetDocument(tilesetDocument)
     , mTile(tile)
     , mObjectGroup(objectGroup)
 {
