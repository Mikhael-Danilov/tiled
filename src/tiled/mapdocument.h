/*
 * mapdocument.h
 * Copyright 2008-2013, Thorbjørn Lindeijer <thorbjorn@lindeijer.nl>
 * Copyright 2009, Jeff Bland <jeff@teamphobic.com>
 * Copyright 2011, Stefan Beller <stefanbeller@googlemail.com
 *
 * This file is part of Tiled.
 *
 * This program is free software; you can redistribute it and/or modify it
 * under the terms of the GNU General Public License as published by the Free
 * Software Foundation; either version 2 of the License, or (at your option)
 * any later version.
 *
 * This program is distributed in the hope that it will be useful, but WITHOUT
 * ANY WARRANTY; without even the implied warranty of MERCHANTABILITY or
 * FITNESS FOR A PARTICULAR PURPOSE.  See the GNU General Public License for
 * more details.
 *
 * You should have received a copy of the GNU General Public License along with
 * this program. If not, see <http://www.gnu.org/licenses/>.
 */

#ifndef MAPDOCUMENT_H
#define MAPDOCUMENT_H

#include "layer.h"
#include "tiled.h"

#include <QList>
#include <QObject>
#include <QRegion>
#include <QString>

class QPoint;
class QRect;
class QSize;
class QUndoStack;

namespace Tiled {

class Map;
class MapObject;
class MapRenderer;
class Terrain;
class Tile;
class Tileset;

namespace Internal {

class LayerModel;
class MapObjectModel;
class TerrainModel;
class TileSelectionModel;

/**
 * Represents an editable map. The purpose of this class is to make sure that
 * any editing operations will cause the appropriate signals to be emitted, in
 * order to allow the GUI to update accordingly.
 *
 * At the moment the map document provides the layer model, keeps track of the
 * the currently selected layer and provides an API for adding and removing
 * map objects. It also owns the QUndoStack.
 */
class MapDocument : public QObject
{
    Q_OBJECT

public:
    /**
     * Constructs a map document around the given map. The map document takes
     * ownership of the map.
     */
    MapDocument(Map *map, const QString &fileName = QString());

    /**
     * Destructor.
     */
    ~MapDocument();

    /**
     * Saves the map to its current file name. Returns whether or not the file
     * was saved successfully. If not, <i>error</i> will be set to the error
     * message if it is not 0.
     */
    bool save(QString *error = 0);

    /**
     * Saves the map to the file at \a fileName. Returns whether or not the
     * file was saved successfully. If not, <i>error</i> will be set to the
     * error message if it is not 0.
     *
     * If the save was successful, the file name of this document will be set
     * to \a fileName.
     *
     * The map format will be the same as this map was opened with.
     */
    bool save(const QString &fileName, QString *error = 0);

    QString fileName() const { return mFileName; }

    QString writerPluginFileName() const { return mWriterPluginFileName; }
    void setWriterPluginFileName(const QString &writerPluginFileName)
    { mWriterPluginFileName = writerPluginFileName; }

    QString displayName() const;

    bool isModified() const;

    /**
     * Returns the map instance. Be aware that directly modifying the map will
     * not allow the GUI to update itself appropriately.
     */
    Map *map() const { return mMap; }

    /**
     * Sets the current layer to the given index.
     */
    void setCurrentLayerIndex(int index);

    /**
     * Returns the index of the currently selected layer. Returns -1 if no
     * layer is currently selected.
     */
    int currentLayerIndex() const { return mCurrentLayerIndex; }

    /**
     * Returns the currently selected layer, or 0 if no layer is currently
     * selected.
     */
    Layer *currentLayer() const;

    /**
     * Resize this map to the given \a size, while at the same time shifting
     * the contents by \a offset.
     */
    void resizeMap(const QSize &size, const QPoint &offset);

    /**
     * Offsets the layers at \a layerIndexes by \a offset, within \a bounds,
     * and optionally wraps on the X or Y axis.
     */
    void offsetMap(const QList<int> &layerIndexes,
                   const QPoint &offset,
                   const QRect &bounds,
                   bool wrapX, bool wrapY);

    void flipSelectedObjects(FlipDirection direction);
    void rotateSelectedObjects(RotateDirection direction);

    void addLayer(Layer::TypeFlag layerType);
    void duplicateLayer();
    void mergeLayerDown();
    void moveLayerUp(int index);
    void moveLayerDown(int index);
    void removeLayer(int index);
    void toggleOtherLayers(int index);

    void insertTileset(int index, Tileset *tileset);
    void removeTilesetAt(int index);
    void moveTileset(int from, int to);
    void setTilesetFileName(Tileset *tileset, const QString &fileName);
    void setTilesetName(Tileset *tileset, const QString &name);

    void duplicateObjects(const QList<MapObject*> &objects);
    void removeObjects(const QList<MapObject*> &objects);
    void moveObjectsToGroup(const QList<MapObject*> &objects,
                            ObjectGroup *objectGroup);

    void setProperty(Object *object, const QString &name, const QString &value);
    void setProperties(Object *object, const Properties &properties);
    void removeProperty(Object *object, const QString &name);

    /**
     * Returns the layer model. Can be used to modify the layer stack of the
     * map, and to display the layer stack in a view.
     */
    LayerModel *layerModel() const { return mLayerModel; }

    MapObjectModel *mapObjectModel() const { return mMapObjectModel; }

    TerrainModel *terrainModel() const { return mTerrainModel; }

    /**
     * Returns the map renderer.
     */
    MapRenderer *renderer() const { return mRenderer; }

    /**
     * Returns the undo stack of this map document. Should be used to push any
     * commands on that modify the map.
     */
    QUndoStack *undoStack() const { return mUndoStack; }

    /**
     * Returns the selected area of tiles.
     */
    const QRegion &tileSelection() const { return mTileSelection; }

    /**
     * Sets the selected area of tiles.
     */
    void setTileSelection(const QRegion &selection);

    /**
     * Returns the list of selected objects.
     */
    const QList<MapObject*> &selectedObjects() const
    { return mSelectedObjects; }

    /**
     * Sets the list of selected objects, emitting the selectedObjectsChanged
     * signal.
     */
    void setSelectedObjects(const QList<MapObject*> &selectedObjects);

    Object *currentObject() const { return mCurrentObject; }
    void setCurrentObject(Object *object);

    /**
     * Makes sure the all tilesets which are used at the given \a map will be
     * present in the map document.
     *
     * To reach the aim, all similar tilesets will be replaced by the version
     * in the current map document and all missing tilesets will be added to
     * the current map document.
     *
     * \warning This method assumes that the tilesets in \a map are managed by
     *          the TilesetManager!
     */
    void unifyTilesets(Map *map);

    void emitMapChanged();
    void emitRegionChanged(const QRegion &region);
    void emitRegionEdited(const QRegion &region, Layer *layer);
    void emitTileTerrainChanged(const QList<Tile*> &tiles);
    void emitObjectGroupChanged(ObjectGroup *objectGroup);
    void emitImageLayerChanged(ImageLayer *imageLayer);
    void emitEditLayerNameRequested();
    void emitEditCurrentObject();

    void emitImageLayerChanged(ImageLayer *imageLayer);

signals:
    void fileNameChanged();
    void modifiedChanged();

    /**
     * Emitted when the selected tile region changes. Sends the currently
     * selected region and the previously selected region.
     */
    void tileSelectionChanged(const QRegion &newSelection,
                              const QRegion &oldSelection);

    /**
     * Emitted when the list of selected objects changes.
     */
    void selectedObjectsChanged();

    void currentObjectChanged(Object *object);

    /**
     * Emitted when the map size or its tile size changes.
     */
    void mapChanged();

    void layerAdded(int index);
    void layerAboutToBeRemoved(int index);
    void layerRenamed(int index);
    void layerRemoved(int index);
    void layerChanged(int index);

    /**
     * Emitted after a new layer was added and the name should be edited.
     * Applies to the current layer.
     */
    void editLayerNameRequested();

    void editCurrentObject();

    /**
     * Emitted when the current layer index changes.
     */
    void currentLayerIndexChanged(int index);

    /**
     * Emitted when a certain region of the map changes. The region is given in
     * tile coordinates.
     */
    void regionChanged(const QRegion &region);

    /**
     * Emitted when a certain region of the map was edited by user input.
     * The region is given in tile coordinates.
     * If multiple layers have been edited, multiple signals will be emitted.
     */
    void regionEdited(const QRegion &region, Layer *layer);

    /**
     * Emitted when the terrain information for the given list of tiles was
     * changed. All the tiles are guaranteed to be from the same tileset.
     */
    void tileTerrainChanged(const QList<Tile*> &tiles);

    /**
<<<<<<< HEAD
     * Emitted after the color of an object group has changed.
     */
    void objectGroupChanged(ObjectGroup *objectGroup);

    /**
=======
>>>>>>> 438e5b52
     * Emitted after the image and/or the transparent color of an image layer
     * have changed.
     */
    void imageLayerChanged(ImageLayer *imageLayer);

    void tilesetAboutToBeAdded(int index);
    void tilesetAdded(int index, Tileset *tileset);
    void tilesetAboutToBeRemoved(int index);
    void tilesetRemoved(Tileset *tileset);
    void tilesetMoved(int from, int to);
    void tilesetFileNameChanged(Tileset *tileset);
    void tilesetNameChanged(Tileset *tileset);

    void objectsAdded(const QList<MapObject*> &objects);
    void objectsAboutToBeRemoved(const QList<MapObject*> &objects);
    void objectsRemoved(const QList<MapObject*> &objects);
    void objectsChanged(const QList<MapObject*> &objects);

    void propertyAdded(Object *object, const QString &name);
    void propertyRemoved(Object *object, const QString &name);
    void propertyChanged(Object *object, const QString &name);
    void propertiesChanged(Object *object);

private slots:
    void onObjectsRemoved(const QList<MapObject*> &objects);

    void onLayerAdded(int index);
    void onLayerAboutToBeRemoved(int index);
    void onLayerRemoved(int index);

    void onTerrainRemoved(Terrain *terrain);

private:
    void setFileName(const QString &fileName);
    void deselectObjects(const QList<MapObject*> &objects);

    QString mFileName;

    /*
     * The filename of a plugin is unique. So it can be used to determine
     * the right plugin to be used for saving the map again.
     * The nameFilter of a plugin can not be used, since it's translatable.
     * The filename of a plugin must not change while maps are open using this
     * plugin.
     */
    QString mWriterPluginFileName;
    Map *mMap;
    LayerModel *mLayerModel;
    QRegion mTileSelection;
    QList<MapObject*> mSelectedObjects;
    Object *mCurrentObject;             /**< Current properties object. */
    MapRenderer *mRenderer;
    int mCurrentLayerIndex;
    MapObjectModel *mMapObjectModel;
    TerrainModel *mTerrainModel;
    QUndoStack *mUndoStack;
};

/**
<<<<<<< HEAD
 * Emits the map changed signal. This signal should be emitted after changing
 * the map size or its tile size.
 */
inline void MapDocument::emitMapChanged()
{
    emit mapChanged();
}

/**
 * Emits the region changed signal for the specified region. The region
 * should be in tile coordinates. This method is used by the TilePainter.
 */
inline void MapDocument::emitRegionChanged(const QRegion &region)
{
    emit regionChanged(region);
}

/**
 * Emits the region edited signal for the specified region and tile layer.
 * The region should be in tile coordinates. This should be called from
 * all map document changing classes which are triggered by user input.
 */
inline void MapDocument::emitRegionEdited(const QRegion &region, Layer *layer)
{
    emit regionEdited(region, layer);
}

/**
 * Emits the signal notifying tileset models about changes to tile terrain
 * information. All the \a tiles need to be from the same tileset.
 */
inline void MapDocument::emitTileTerrainChanged(const QList<Tile *> &tiles)
{
    if (!tiles.isEmpty())
        emit tileTerrainChanged(tiles);
}

/**
 * Emits the objectGroupChanged signal, should be called when changing the
 * color of an object group.
 */
inline void MapDocument::emitObjectGroupChanged(ObjectGroup *objectGroup)
{
    emit objectGroupChanged(objectGroup);
}

/**
=======
>>>>>>> 438e5b52
 * Emits the imageLayerChanged signal, should be called when changing the
 * image or the transparent color of an image layer.
 */
inline void MapDocument::emitImageLayerChanged(ImageLayer *imageLayer)
{
    emit imageLayerChanged(imageLayer);
}

<<<<<<< HEAD
/**
 * Emits the editLayerNameRequested signal, to get renamed.
 */
inline void MapDocument::emitEditLayerNameRequested()
{
    emit editLayerNameRequested();
}

/**
 * Emits the editCurrentObject signal, which makes the
 */
inline void MapDocument::emitEditCurrentObject()
{
    emit editCurrentObject();
}

=======
>>>>>>> 438e5b52
} // namespace Internal
} // namespace Tiled

#endif // MAPDOCUMENT_H<|MERGE_RESOLUTION|>--- conflicted
+++ resolved
@@ -302,14 +302,11 @@
     void tileTerrainChanged(const QList<Tile*> &tiles);
 
     /**
-<<<<<<< HEAD
      * Emitted after the color of an object group has changed.
      */
     void objectGroupChanged(ObjectGroup *objectGroup);
 
     /**
-=======
->>>>>>> 438e5b52
      * Emitted after the image and/or the transparent color of an image layer
      * have changed.
      */
@@ -369,7 +366,6 @@
 };
 
 /**
-<<<<<<< HEAD
  * Emits the map changed signal. This signal should be emitted after changing
  * the map size or its tile size.
  */
@@ -417,8 +413,6 @@
 }
 
 /**
-=======
->>>>>>> 438e5b52
  * Emits the imageLayerChanged signal, should be called when changing the
  * image or the transparent color of an image layer.
  */
@@ -427,7 +421,6 @@
     emit imageLayerChanged(imageLayer);
 }
 
-<<<<<<< HEAD
 /**
  * Emits the editLayerNameRequested signal, to get renamed.
  */
@@ -444,8 +437,6 @@
     emit editCurrentObject();
 }
 
-=======
->>>>>>> 438e5b52
 } // namespace Internal
 } // namespace Tiled
 
