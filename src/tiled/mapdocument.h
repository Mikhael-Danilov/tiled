--- conflicted
+++ resolved
@@ -322,11 +322,7 @@
     MapRenderer *mRenderer;
     Layer* mCurrentLayer;
     MapObjectModel *mMapObjectModel;
-<<<<<<< HEAD
-    TerrainModel *mTerrainModel;
     QList<TemplateGroup*> mNonEmbeddedTemplateGroups;
-=======
->>>>>>> afe93e70
 };
 
 
