/*
 * automapper.cpp
 * Copyright 2010-2016, Stefan Beller <stefanbeller@googlemail.com>
 * Copyright 2016-2022, Thorbjørn Lindijer <bjorn@lindeijer.nl>
 *
 * This file is part of Tiled.
 *
 * This program is free software; you can redistribute it and/or modify it
 * under the terms of the GNU General Public License as published by the Free
 * Software Foundation; either version 2 of the License, or (at your option)
 * any later version.
 *
 * This program is distributed in the hope that it will be useful, but WITHOUT
 * ANY WARRANTY; without even the implied warranty of MERCHANTABILITY or
 * FITNESS FOR A PARTICULAR PURPOSE.  See the GNU General Public License for
 * more details.
 *
 * You should have received a copy of the GNU General Public License along with
 * this program. If not, see <http://www.gnu.org/licenses/>.
 */

#include "automapper.h"

#include "automappingutils.h"
#include "geometry.h"
#include "layermodel.h"
#include "logginginterface.h"
#include "map.h"
#include "mapdocument.h"
#include "mapobject.h"
#include "maprenderer.h"
#include "object.h"
#include "objectgroup.h"
#include "objectreferenceshelper.h"
#include "tile.h"

#include <QDebug>
#include <QRandomGenerator>
#include <QtConcurrent>

#include <algorithm>
#include <random>

namespace Tiled {

static int wrap(int value, int bound)
{
    return (value % bound + bound) % bound;
}

static const Cell &getWrappedCell(int x, int y, const TileLayer &tileLayer)
{
    return tileLayer.cellAt(wrap(x, tileLayer.width()),
                            wrap(y, tileLayer.height()));
}

static const Cell &getBoundCell(int x, int y, const TileLayer &tileLayer)
{
    return tileLayer.cellAt(qBound(0, x, tileLayer.width() - 1),
                            qBound(0, y, tileLayer.height() - 1));
}

static const Cell &getCell(int x, int y, const TileLayer &tileLayer)
{
    return tileLayer.cellAt(x, y);
}

static double randomDouble()
{
    thread_local std::mt19937 engine(std::random_device{}());
    std::uniform_real_distribution<double> dist(0, 1);
    return dist(engine);
}

template<typename Type, typename Container, typename Pred, typename... Args>
static inline Type &find_or_emplace(Container &container, Pred pred, Args&&... args)
{
    auto it = std::find_if(container.begin(), container.end(), pred);
    if (it != container.end())
        return *it;

    return container.emplace_back(std::forward<Args>(args)...);
}

enum class MatchType {
    Unknown,
    Tile,
    Empty,
    NonEmpty,
    Other,
    Negate,
    Ignore,
};

static MatchType matchType(const Tile *tile)
{
    if (!tile)
        return MatchType::Unknown;

    const QString matchType = tile->resolvedProperty(QStringLiteral("MatchType")).toString();
    if (matchType == QLatin1String("Empty"))
        return MatchType::Empty;
    else if (matchType == QLatin1String("NonEmpty"))
        return MatchType::NonEmpty;
    else if (matchType == QLatin1String("Other"))
        return MatchType::Other;
    else if (matchType == QLatin1String("Negate"))
        return MatchType::Negate;
    else if (matchType == QLatin1String("Ignore"))
        return MatchType::Ignore;

    return MatchType::Tile;
}

/**
 * The compile context enables re-using temporarily allocated memory while
 * compiling the rules.
 */
struct CompileContext
{
    QVector<Cell> anyOf;
    QVector<Cell> noneOf;
    QVector<Cell> inputCells;
};

struct ApplyContext
{
    ApplyContext(QRegion *appliedRegion)
        : appliedRegion(appliedRegion)
    {}

    // These regions store which parts or the map have already been altered by
    // exactly this rule. We store all the altered parts to make sure there are
    // no overlaps of the same rule applied to (neighbouring) places.
    QHash<const Layer*, QRegion> appliedRegions;

    QRandomGenerator *randomGenerator = QRandomGenerator::global();

    QRegion *appliedRegion;
};


AutoMappingContext::AutoMappingContext(MapDocument *mapDocument)
    : targetDocument(mapDocument)
    , targetMap(targetDocument->map())
{
}


AutoMapper::AutoMapper(std::unique_ptr<Map> rulesMap, const QRegularExpression &mapNameFilter)
    : mRulesMap(std::move(rulesMap))
    , mMapNameFilter(mapNameFilter)
{
    Q_ASSERT(mRulesMap);

    setupRuleMapProperties();

    if (setupRuleMapLayers())
        setupRules();
}

AutoMapper::~AutoMapper()
{
}

QString AutoMapper::rulesMapFileName() const
{
    return mRulesMap->fileName;
}

bool AutoMapper::ruleLayerNameUsed(const QString &ruleLayerName) const
{
    return mRuleMapSetup.mInputLayerNames.contains(ruleLayerName);
}

template<typename Type>
bool checkOption(const QString &propertyName,
                 const QVariant &propertyValue,
                 const QLatin1String optionName,
                 Type &member)
{
    if (propertyName.compare(optionName, Qt::CaseInsensitive) == 0) {
        if (propertyValue.canConvert<Type>()) {
            member = propertyValue.value<Type>();
            return true;
        }
    }
    return false;
}

template<typename Type>
bool checkRuleOption(const QString &propertyName,
                     const QVariant &propertyValue,
                     const QLatin1String optionName,
                     Type &member,
                     unsigned &setOptions,
                     RuleOptions::Enum optionFlag)
{
    if (checkOption(propertyName, propertyValue, optionName, member)) {
        setOptions |= optionFlag;
        return true;
    }
    return false;
}

static bool checkRuleOptions(const QString &name,
                             const QVariant &value,
                             RuleOptions &options,
                             unsigned &setOptions)
{
    if (checkRuleOption(name, value, QLatin1String("Probability"), options.skipChance, setOptions, RuleOptions::SkipChance)) {
        options.skipChance = 1.0 - options.skipChance;  // inverted so we don't have to keep inverting it later
        return true;
    }
    if (checkRuleOption(name, value, QLatin1String("ModX"), options.modX, setOptions, RuleOptions::ModX)) {
        options.modX = qMax<unsigned>(1, options.modX); // modulo 0 would crash
        return true;
    }
    if (checkRuleOption(name, value, QLatin1String("ModY"), options.modY, setOptions, RuleOptions::ModY)) {
        options.modY = qMax<unsigned>(1, options.modY); // modulo 0 would crash
        return true;
    }
    if (checkRuleOption(name, value, QLatin1String("OffsetX"), options.offsetX, setOptions, RuleOptions::OffsetX))
        return true;
    if (checkRuleOption(name, value, QLatin1String("OffsetY"), options.offsetY, setOptions, RuleOptions::OffsetY))
        return true;
    if (checkRuleOption(name, value, QLatin1String("NoOverlappingOutput"), options.noOverlappingOutput, setOptions, RuleOptions::NoOverlappingOutput))
        return true;
    if (checkRuleOption(name, value, QLatin1String("Disabled"), options.disabled, setOptions, RuleOptions::Disabled))
        return true;

    return false;
}

void AutoMapper::setupRuleMapProperties()
{
    unsigned setRuleOptions = 0;
    bool noOverlappingRules = false;

    QMapIterator<QString, QVariant> it(mRulesMap->properties());
    while (it.hasNext()) {
        it.next();

        const QString &name = it.key();
        const QVariant &value = it.value();

        if (checkOption(name, value, QLatin1String("DeleteTiles"), mOptions.deleteTiles))
            continue;
        if (checkOption(name, value, QLatin1String("MatchOutsideMap"), mOptions.matchOutsideMap))
            continue;
        if (checkOption(name, value, QLatin1String("OverflowBorder"), mOptions.overflowBorder))
            continue;
        if (checkOption(name, value, QLatin1String("WrapBorder"), mOptions.wrapBorder))
            continue;
        if (checkOption(name, value, QLatin1String("AutomappingRadius"), mOptions.autoMappingRadius))
            continue;
        if (checkOption(name, value, QLatin1String("NoOverlappingRules"), noOverlappingRules))
            continue;
        if (checkOption(name, value, QLatin1String("MatchInOrder"), mOptions.matchInOrder))
            continue;

        if (checkRuleOptions(name, value, mRuleOptions, setRuleOptions))
            continue;

        addWarning(tr("Ignoring unknown property '%2' = '%3' (rule map '%1')")
                      .arg(rulesMapFileName(),
                           name,
                           value.toString()),
                   SelectCustomProperty { rulesMapFileName(), name, mRulesMap.get() });
    }

    // Each of the border options imply MatchOutsideMap
    if (mOptions.overflowBorder || mOptions.wrapBorder)
        mOptions.matchOutsideMap = true;

    // For backwards compatibility
    if (!(setRuleOptions & RuleOptions::NoOverlappingOutput))
        mRuleOptions.noOverlappingOutput = noOverlappingRules;
}

void AutoMapper::setupInputLayerProperties(InputLayer &inputLayer)
{
    inputLayer.strictEmpty = false;

    QMapIterator<QString, QVariant> it(inputLayer.tileLayer->properties());
    while (it.hasNext()) {
        it.next();

        const QString &name = it.key();
        const QVariant &value = it.value();

        if (name.compare(QLatin1String("strictempty"), Qt::CaseInsensitive) == 0 ||
                name.compare(QLatin1String("autoempty"), Qt::CaseInsensitive) == 0) {
            if (value.canConvert(QMetaType::Bool)) {
                inputLayer.strictEmpty = value.toBool();
                continue;
            }
        }

        addWarning(tr("Ignoring unknown property '%2' = '%3' on layer '%4' (rule map '%1')")
                   .arg(rulesMapFileName(),
                        name,
                        value.toString(),
                        inputLayer.tileLayer->name()),
                   SelectCustomProperty { rulesMapFileName(), name, inputLayer.tileLayer });
    }
}

void AutoMapper::setupRuleOptionsArea(RuleOptionsArea &optionsArea, const MapObject *mapObject)
{
    QMapIterator<QString, QVariant> it(mapObject->properties());
    while (it.hasNext()) {
        it.next();

        const QString &name = it.key();
        const QVariant &value = it.value();

        if (checkRuleOptions(name, value, optionsArea.options, optionsArea.setOptions))
            continue;

        addWarning(tr("Ignoring unknown property '%2' = '%3' for rule options (rule map '%1')")
                   .arg(rulesMapFileName(),
                        name,
                        value.toString()),
                   SelectCustomProperty { rulesMapFileName(), name, mapObject });
    }
}

bool AutoMapper::setupRuleMapLayers()
{
    auto &setup = mRuleMapSetup;

    Q_ASSERT(!setup.mLayerRegions);
    Q_ASSERT(!setup.mLayerInputRegions);
    Q_ASSERT(!setup.mLayerOutputRegions);
    Q_ASSERT(setup.mInputSets.empty());
    Q_ASSERT(setup.mOutputSets.empty());
    Q_ASSERT(setup.mInputLayerNames.isEmpty());

    QString error;
    const auto renderer = MapRenderer::create(mRulesMap.get());

    for (Layer *layer : mRulesMap->allLayers()) {
        if (layer->isGroupLayer() || layer->isImageLayer())
            continue;

        const QString &ruleMapLayerName = layer->name();

        // Ignore commented out layers
        if (ruleMapLayerName.startsWith(QLatin1String("//")))
            continue;

        if (ruleMapLayerName.startsWith(QLatin1String("regions"), Qt::CaseInsensitive)) {
            QString layerKind;
            const TileLayer** layerPointer = nullptr;

            if (ruleMapLayerName.compare(QLatin1String("regions"), Qt::CaseInsensitive) == 0) {
                layerKind = QLatin1String("regions");
                layerPointer = &setup.mLayerRegions;
            } else if (ruleMapLayerName.endsWith(QLatin1String("input"), Qt::CaseInsensitive)) {
                layerKind = QLatin1String("regions_input");
                layerPointer = &setup.mLayerInputRegions;
            } else if (ruleMapLayerName.endsWith(QLatin1String("output"), Qt::CaseInsensitive)) {
                layerKind = QLatin1String("regions_output");
                layerPointer = &setup.mLayerOutputRegions;
            } else {
                addWarning(tr("Layer '%1' is not recognized as a valid layer for Automapping.").arg(ruleMapLayerName),
                           SelectLayer { layer });
                continue;
            }

            if (*layerPointer) {
                error += tr("'%1' layer must not occur more than once.").arg(layerKind);
                error += QLatin1Char('\n');
            }

            if (TileLayer *tileLayer = layer->asTileLayer()) {
                *layerPointer = tileLayer;
            } else {
                error += tr("'regions_*' layers must be tile layers.");
                error += QLatin1Char('\n');
            }

            continue;
        }

        if (ruleMapLayerName.compare(QLatin1String("rule_options"), Qt::CaseInsensitive) == 0) {
            if (const ObjectGroup *objectGroup = layer->asObjectGroup()) {
                for (const MapObject *mapObject : *objectGroup) {
                    if (mapObject->shape() != MapObject::Rectangle || !mapObject->cell().isEmpty()) {
                        addWarning(tr("Only rectangle objects are supported on 'rule_options' layers."),
                                   JumpToObject { mapObject });
                        continue;
                    }

                    if (mapObject->rotation() != 0.0) {
                        addWarning(tr("Rotated rectangles are not supported on 'rule_options' layers."),
                                   JumpToObject { mapObject });
                        continue;
                    }

                    RuleOptionsArea &optionsArea = setup.mRuleOptionsAreas.emplace_back();
                    optionsArea.area = QRectF(renderer->pixelToTileCoords(mapObject->bounds().topLeft()),
                                              renderer->pixelToTileCoords(mapObject->bounds().bottomRight())).toAlignedRect();
                    setupRuleOptionsArea(optionsArea, mapObject);
                }
            } else {
                error += tr("'rule_options' layers must be object layers.");
                error += QLatin1Char('\n');
            }
            continue;
        }

        const int layerNameStartPosition = ruleMapLayerName.indexOf(QLatin1Char('_')) + 1;

        // both 'rule' and 'output' layers will require and underscore and
        // rely on the correct position detected of the underscore
        if (layerNameStartPosition == 0) {
            error += tr("Did you forget an underscore in layer '%1'?").arg(ruleMapLayerName);
            error += QLatin1Char('\n');
            continue;
        }

        const QString layerName = ruleMapLayerName.mid(layerNameStartPosition);  // all characters behind the underscore (excluded)
        QString setName = ruleMapLayerName.left(layerNameStartPosition);         // all before the underscore (included)

        if (setName.startsWith(QLatin1String("output"), Qt::CaseInsensitive))
            setName.remove(0, 6);
        else if (setName.startsWith(QLatin1String("inputnot"), Qt::CaseInsensitive))
            setName.remove(0, 8);
        else if (setName.startsWith(QLatin1String("input"), Qt::CaseInsensitive))
            setName.remove(0, 5);

        if (ruleMapLayerName.startsWith(QLatin1String("input"), Qt::CaseInsensitive)) {
            const TileLayer *tileLayer = layer->asTileLayer();

            if (!tileLayer) {
                error += tr("'input_*' and 'inputnot_*' layers must be tile layers.");
                error += QLatin1Char('\n');
                continue;
            }

            setup.mInputLayerNames.insert(layerName);

            InputLayer inputLayer;
            inputLayer.tileLayer = tileLayer;
            setupInputLayerProperties(inputLayer);

            InputSet &inputSet = find_or_emplace<InputSet>(setup.mInputSets, [&setName] (const InputSet &set) {
                return set.name == setName;
            }, setName);

            InputConditions &conditions = find_or_emplace<InputConditions>(inputSet.layers, [&layerName] (const InputConditions &conditions) {
                return conditions.layerName == layerName;
            }, layerName);

            const bool isNotList = ruleMapLayerName.startsWith(QLatin1String("inputnot"), Qt::CaseInsensitive);
            if (isNotList)
                conditions.listNo.append(inputLayer);
            else
                conditions.listYes.append(inputLayer);

            continue;
        }

        if (ruleMapLayerName.startsWith(QLatin1String("output"), Qt::CaseInsensitive)) {
            if (layer->isTileLayer())
                setup.mOutputTileLayerNames.insert(layerName);
            else if (layer->isObjectGroup())
                setup.mOutputObjectGroupNames.insert(layerName);

            OutputSet &outputSet = find_or_emplace<OutputSet>(setup.mOutputSets, [&setName] (const OutputSet &set) {
                return set.name == setName;
            }, setName);

            outputSet.layers.insert(layer, layerName);

            continue;
        }

        addWarning(tr("Layer '%1' is not recognized as a valid layer for Automapping.").arg(ruleMapLayerName),
                   SelectLayer { layer });
    }

    if (setup.mInputSets.empty())
        error += tr("No input_<name> or inputnot_<name> layer found!") + QLatin1Char('\n');

    if (setup.mOutputSets.empty())
        error += tr("No output_<name> layer found!") + QLatin1Char('\n');

    // Make sure the input layers are always matched in the same order, which
    // significantly speeds up the matching logic.
    for (InputSet &set : setup.mInputSets) {
        std::sort(set.layers.begin(), set.layers.end(),
                  [] (const InputConditions &a, const InputConditions &b) { return a.layerName < b.layerName; });
    }

    if (!error.isEmpty()) {
        error = rulesMapFileName() + QLatin1Char('\n') + error;
        mError += error;
        return false;
    }

    return true;
}

static bool compareRuleRegion(const QRegion &r1, const QRegion &r2)
{
    const QPoint p1 = r1.boundingRect().topLeft();
    const QPoint p2 = r2.boundingRect().topLeft();
    return p1.y() < p2.y() || (p1.y() == p2.y() && p1.x() < p2.x());
}

static void mergeRuleOptions(RuleOptions &self, const RuleOptions &other,
                             const unsigned setOptions)
{
    if (setOptions & RuleOptions::SkipChance)
        self.skipChance = other.skipChance;
    if (setOptions & RuleOptions::ModX)
        self.modX = other.modX;
    if (setOptions & RuleOptions::ModY)
        self.modY = other.modY;
    if (setOptions & RuleOptions::OffsetX)
        self.offsetX = other.offsetX;
    if (setOptions & RuleOptions::OffsetY)
        self.offsetY = other.offsetY;
    if (setOptions & RuleOptions::NoOverlappingOutput)
        self.noOverlappingOutput = other.noOverlappingOutput;
    if (setOptions & RuleOptions::Disabled)
        self.disabled = other.disabled;
}

void AutoMapper::setupRules()
{
    const auto &setup = mRuleMapSetup;

    Q_ASSERT(mRules.empty());

    QRegion regionInput;
    QRegion regionOutput;

    if (setup.mLayerRegions)
        regionInput = regionOutput = setup.mLayerRegions->region();
    if (setup.mLayerInputRegions)
        regionInput |= setup.mLayerInputRegions->region();
    if (setup.mLayerOutputRegions)
        regionOutput |= setup.mLayerOutputRegions->region();

    // When no input regions have been defined at all, derive them from the
    // "input" and "inputnot" layers.
    if (!setup.mLayerRegions && !setup.mLayerInputRegions) {
        for (const InputSet &inputSet : qAsConst(mRuleMapSetup.mInputSets)) {
            for (const InputConditions &conditions : inputSet.layers) {
                for (const InputLayer &inputLayer : conditions.listNo)
                    regionInput |= inputLayer.tileLayer->region();
                for (const InputLayer &inputLayer : conditions.listYes)
                    regionInput |= inputLayer.tileLayer->region();
            }
        }
    }

    // When no output regions have been defined at all, derive them from the
    // "output" layers.
    if (!setup.mLayerRegions && !setup.mLayerOutputRegions) {
        for (const OutputSet &outputSet : qAsConst(mRuleMapSetup.mOutputSets)) {
            std::for_each(outputSet.layers.keyBegin(),
                          outputSet.layers.keyEnd(),
                          [&] (const Layer *layer) {
                if (layer->isTileLayer())
                    regionOutput |= static_cast<const TileLayer*>(layer)->region();
            });
        }
    }

    QVector<QRegion> combinedRegions = coherentRegions(regionInput + regionOutput);

    // Combined regions are sorted, in order to have a deterministic order in
    // which the rules are applied.
    std::sort(combinedRegions.begin(), combinedRegions.end(), compareRuleRegion);

    // Then, they are split up in input and output region for each rule.
    mRules.reserve(combinedRegions.size());

    for (const QRegion &combinedRegion : combinedRegions) {
        Rule &rule = mRules.emplace_back();
        rule.inputRegion = combinedRegion & regionInput;
        rule.outputRegion = combinedRegion & regionOutput;
        rule.options = mRuleOptions;

        for (const auto &optionsArea : setup.mRuleOptionsAreas)
            if (combinedRegion.intersected(optionsArea.area) == combinedRegion)
                mergeRuleOptions(rule.options, optionsArea.options, optionsArea.setOptions);
    }

#ifndef QT_NO_DEBUG
    for (const Rule &rule : mRules) {
        const QRegion checkCoherent = rule.inputRegion.united(rule.outputRegion);
        Q_ASSERT(coherentRegions(checkCoherent).size() == 1);
    }
#endif
}

void AutoMapper::prepareAutoMap(AutoMappingContext &context)
{
    setupWorkMapLayers(context);

    context.targetDocument->unifyTilesets(*mRulesMap, context.newTilesets);
}

/**
 * Makes sure all needed output layers are present in the working map.
 */
void AutoMapper::setupWorkMapLayers(AutoMappingContext &context) const
{
    // Set up pointers to output tile layers in the target map.
    // They are cloned when found in the target map, or created otherwise.
    for (const QString &name : qAsConst(mRuleMapSetup.mOutputTileLayerNames)) {
        auto &outputTileLayer = context.outputTileLayers[name];
        if (outputTileLayer)
            continue;

        if (const auto layer = context.targetMap->findLayer(name, Layer::TileLayerType)) {
            auto tileLayer = static_cast<TileLayer*>(layer);
            auto clone = std::unique_ptr<TileLayer>(tileLayer->clone());
            outputTileLayer = clone.get();
            context.originalToOutputLayerMapping[tileLayer] = std::move(clone);
        } else {
            auto newLayer = std::make_unique<TileLayer>(name, QPoint(), context.targetMap->size());
            outputTileLayer = newLayer.get();
            context.newLayers.push_back(std::move(newLayer));
        }
    }

    // Set up pointers to output object layers in the target map.
    // They are created when they are not present, but not cloned since objects
    // are not added directly.
    for (const QString &name : qAsConst(mRuleMapSetup.mOutputObjectGroupNames)) {
        auto &objectGroup = context.outputObjectGroups[name];
        if (objectGroup)
            continue;

        objectGroup = static_cast<ObjectGroup*>(context.targetMap->findLayer(name, Layer::ObjectGroupType));

        if (!objectGroup) {
            auto newLayer = std::make_unique<ObjectGroup>(name, 0, 0);
            objectGroup = newLayer.get();
            context.newLayers.push_back(std::move(newLayer));
        }
    }

    // Set up pointers to "set" layers (input layers in the target map). They
    // don't need to be created if not present.
    for (const QString &name : qAsConst(mRuleMapSetup.mInputLayerNames)) {
        // Check whether this input layer is also an output layer, in which
        // case we want to use its copy so we can see changes applied by
        // earlier rules.
        if (auto tileLayer = context.outputTileLayers.value(name))
            context.inputLayers.insert(name, tileLayer);
        else if (auto tileLayer = static_cast<TileLayer*>(context.targetMap->findLayer(name, Layer::TileLayerType)))
            context.inputLayers.insert(name, tileLayer);
    }
}

template<typename T>
static void appendUnique(QVector<T> &values, const T &value)
{
    if (!values.contains(value))
        values.append(value);
}

template<typename Callback>
static void forEachPointInRegion(const QRegion &region, Callback callback)
{
    for (const QRect &rect : region)
        for (int y = rect.top(); y <= rect.bottom(); ++y)
            for (int x = rect.left(); x <= rect.right(); ++x)
                callback(x, y);
}

/**
 * Fills \a cells with the list of all cells which can be found within all
 * tile layers within the given region.
 *
 * Only collects tiles with MatchType::Tile.
 */
static void collectCellsInRegion(const QVector<InputLayer> &list,
                                 const QRegion &r,
                                 QVector<Cell> &cells)
{
    for (const InputLayer &inputLayer : list) {
        forEachPointInRegion(r, [&] (int x, int y) {
            const Cell &cell = inputLayer.tileLayer->cellAt(x, y);
            if (matchType(cell.tile()) == MatchType::Tile)
                appendUnique(cells, cell);
        });
    }
}

/**
 * Sets up a small data structure for this rule that is optimized for matching.
 */
void AutoMapper::compileRule(QVector<RuleInputSet> &inputSets,
                             const Rule &rule,
                             const AutoMappingContext &context) const
{
    CompileContext compileContext;

    for (const InputSet &inputSet : qAsConst(mRuleMapSetup.mInputSets)) {
        RuleInputSet index;
        if (compileInputSet(index, inputSet, rule.inputRegion, compileContext, context))
            inputSets.append(std::move(index));
    }
}

/**
 * After optimization, only one of \a anyOf or \a noneOf can contain any cells.
 *
 * Returns whether this combination can match at all. A match is not possible,
 * when \a anyOf is non-empty, but all cells in \a anyOf are also in \a noneOf.
 */
static bool optimizeAnyNoneOf(QVector<Cell> &anyOf, QVector<Cell> &noneOf)
{
    auto compareCell = [] (const Cell &a, const Cell &b) {
        if (a.tileset() != b.tileset())
            return a.tileset() < b.tileset();
        if (a.tileId() != b.tileId())
            return a.tileId() < b.tileId();
        return a.flags() < b.flags();
    };

    // First sort and erase duplicates
    if (!noneOf.isEmpty()) {
        std::stable_sort(noneOf.begin(), noneOf.end(), compareCell);
        noneOf.erase(std::unique(noneOf.begin(), noneOf.end()), noneOf.end());
    }

    // If there are any specific tiles desired, we don't need the noneOf
    if (!anyOf.isEmpty()) {
        std::stable_sort(anyOf.begin(), anyOf.end(), compareCell);
        anyOf.erase(std::unique(anyOf.begin(), anyOf.end()), anyOf.end());

        // Remove all "noneOf" tiles from "anyOf" and clear "noneOf"
        for (auto i = anyOf.begin(), j = noneOf.begin(); i != anyOf.end() && j != noneOf.end();) {
            if (compareCell(*i, *j)) {
                ++i;
            } else if (compareCell(*j, *i)) {
                ++j;
            } else {
                i = anyOf.erase(i);
                ++j;
            }
        }
        noneOf.clear();

        // If now no tiles are allowed anymore, this rule can never match
        if (anyOf.isEmpty())
            return false;
    }

    return true;
}

/**
 * Compiles one of a rule's input sets.
 *
 * Returns false when it detects a missing input layer would prevent the input
 * set from ever matching, or when a rule contradicts itself.
 */
bool AutoMapper::compileInputSet(RuleInputSet &index,
                                 const InputSet &inputSet,
                                 const QRegion &inputRegion,
                                 CompileContext &compileContext,
                                 const AutoMappingContext &context) const
{
    const QPoint topLeft = inputRegion.boundingRect().topLeft();

    QVector<Cell> &anyOf = compileContext.anyOf;
    QVector<Cell> &noneOf = compileContext.noneOf;
    QVector<Cell> &inputCells = compileContext.inputCells;

    for (const InputConditions &conditions : inputSet.layers) {
        inputCells.clear();
        bool canMatch = true;

        RuleInputLayer layer;
        layer.targetLayer = context.inputLayers.value(conditions.layerName, &dummy);

        forEachPointInRegion(inputRegion, [&] (int x, int y) {
            anyOf.clear();
            noneOf.clear();

            bool negate = false;

            for (const InputLayer &inputLayer : conditions.listYes) {
                const Cell &cell = inputLayer.tileLayer->cellAt(x, y);

                switch (matchType(cell.tile())) {
                case MatchType::Unknown:
                    if (inputLayer.strictEmpty)
                        anyOf.append(cell);
                    break;
                case MatchType::Tile:
                    anyOf.append(cell);
                    break;
                case MatchType::Empty:
                    anyOf.append(Cell());
                    break;
                case MatchType::NonEmpty:
                    noneOf.append(Cell());
                    break;
                case MatchType::Other:
                    // The "any other tile" case is implemented as "none of the
                    // used tiles".
                    if (inputCells.isEmpty())
                        collectCellsInRegion(conditions.listYes, inputRegion, inputCells);
                    noneOf.append(inputCells);
                    break;
                case MatchType::Negate:
                    negate = true;
                    break;
                case MatchType::Ignore:
                    break;
                }
            }

            for (const InputLayer &inputLayer : conditions.listNo) {
                const Cell &cell = inputLayer.tileLayer->cellAt(x, y);

                switch (matchType(cell.tile())) {
                case MatchType::Unknown:
                    if (inputLayer.strictEmpty)
                        noneOf.append(cell);
                    break;
                case MatchType::Tile:
                    noneOf.append(cell);
                    break;
                case MatchType::Empty:
                    noneOf.append(Cell());
                    break;
                case MatchType::NonEmpty:
                    anyOf.append(Cell());
                    break;
                case MatchType::Other:
                    // This is the "not any other tile" case, which is
                    // implemented as "any of the used tiles"
                    if (inputCells.isEmpty())
                        collectCellsInRegion(conditions.listYes, inputRegion, inputCells);
                    anyOf.append(inputCells);
                    break;
                case MatchType::Negate:
                    negate = true;
                    break;
                case MatchType::Ignore:
                    break;
                }
            }

            // For backwards compatibility, when the input regions have been
            // explicitly defined and no "any" and no "none" tiles are defined
            // at this location, the rule will not accept any of the "any"
            // tiles used elsewhere in this rule, nor the empty tile.
            if (mRuleMapSetup.mLayerRegions || mRuleMapSetup.mLayerInputRegions) {
                if (anyOf.isEmpty() && conditions.listNo.isEmpty()) {
                    if (inputCells.isEmpty())
                        collectCellsInRegion(conditions.listYes, inputRegion, inputCells);
                    noneOf.append(inputCells);
                    noneOf.append(Cell());
                }
            }

            if (negate)
                std::swap(anyOf, noneOf);

            if (!optimizeAnyNoneOf(anyOf, noneOf)) {
                canMatch = false;
                return;
            }

            // When the input layer is missing, it is considered empty. In this
            // case, we can drop this input set when empty tiles are not
            // allowed here.
            if (layer.targetLayer == &dummy) {
                const bool emptyAllowed = (anyOf.isEmpty() ||
                                           std::any_of(anyOf.cbegin(),
                                                       anyOf.cend(),
                                                       [] (const Cell &cell) { return cell.isEmpty(); }))
                        && std::none_of(noneOf.cbegin(),
                                        noneOf.cend(),
                                        [] (const Cell &cell) { return cell.isEmpty(); });

                if (!emptyAllowed)
                    canMatch = false;
            }

            if (anyOf.size() > 0 || noneOf.size() > 0) {
                index.cells.append(anyOf);
                index.cells.append(noneOf);

                RuleInputLayerPos pos;
                pos.x = x - topLeft.x();
                pos.y = y - topLeft.y();
                pos.anyCount = anyOf.size();
                pos.noneCount = noneOf.size();

                index.positions.append(pos);
                ++layer.posCount;
            }
        });

        if (!canMatch)
            return false;

        if (layer.posCount > 0)
            index.layers.append(layer);
    }

    return true;
}

void AutoMapper::autoMap(const QRegion &where,
                         QRegion *appliedRegion,
                         AutoMappingContext &context) const
{
    QRegion applyRegion;

    // first resize the active area if applicable
    if (mOptions.autoMappingRadius) {
        for (const QRect &r : where) {
            applyRegion |= r.adjusted(- mOptions.autoMappingRadius,
                                      - mOptions.autoMappingRadius,
                                      + mOptions.autoMappingRadius,
                                      + mOptions.autoMappingRadius);
        }
    } else {
        applyRegion = where;
    }

    // Delete all the relevant area, if the property "DeleteTiles" is set
    if (mOptions.deleteTiles) {
        // In principle we erase the entire applyRegion, excluding areas where
        // none of the input layers have any contents.
        QRegion inputLayersRegion;
        for (const QString &name : qAsConst(mRuleMapSetup.mInputLayerNames)) {
            if (const TileLayer *inputLayer = context.inputLayers.value(name))
                inputLayersRegion |= inputLayer->region();
        }

        const QRegion regionToErase = inputLayersRegion.intersected(applyRegion);
        for (const OutputSet &ruleOutput : qAsConst(mRuleMapSetup.mOutputSets)) {
            QHashIterator<const Layer*, QString> it(ruleOutput.layers);
            while (it.hasNext()) {
                it.next();

                const QString &name = it.value();

                switch (it.key()->layerType()) {
                case Layer::TileLayerType:
                    context.outputTileLayers.value(name)->erase(regionToErase);
                    break;
                case Layer::ObjectGroupType: {
                    const auto objects = objectsToErase(context.targetDocument,
                                                        context.outputObjectGroups.value(name),
                                                        regionToErase);
                    for (MapObject *mapObject : objects) {
                        auto it = std::find_if(context.newMapObjects.begin(), context.newMapObjects.end(),
                                               [=] (const AddMapObjects::Entry &entry) { return entry.mapObject == mapObject; });

                        if (it != context.newMapObjects.end()) {
                            // If this object is still new, delete it again
                            delete it->mapObject;
                            context.newMapObjects.erase(it);
                        } else {
                            context.mapObjectsToRemove.insert(mapObject);
                        }
                    }
                    break;
                }
                case Layer::ImageLayerType:
                case Layer::GroupLayerType:
                    Q_UNREACHABLE();
                    break;
                }
            }
        }
    }

    // Those two options are guaranteed to be false if the map is infinite,
    // so no "invalid" width/height accessing here.
    GetCell get = &getCell;
    if (!context.targetMap->infinite()) {
        if (mOptions.wrapBorder)
            get = &getWrappedCell;
        else if (mOptions.overflowBorder)
            get = &getBoundCell;
    }

    ApplyContext applyContext(appliedRegion);

    if (mOptions.matchInOrder) {
        for (const Rule &rule : mRules) {
            if (rule.options.disabled)
                continue;

            matchRule(rule, applyRegion, get, [&] (QPoint pos) {
                applyRule(rule, pos, applyContext, context);
            }, context);
            applyContext.appliedRegions.clear();
        }
    } else {
        auto collectMatches = [&] (const Rule &rule) {
            QVector<QPoint> positions;
            if (!rule.options.disabled)
                matchRule(rule, applyRegion, get, [&] (QPoint pos) { positions.append(pos); }, context);
            return positions;
        };
#if QT_VERSION >= QT_VERSION_CHECK(6, 0, 0)
        auto result = QtConcurrent::blockingMapped(mRules, collectMatches);
#else
        struct MatchRule
        {
            using result_type = QVector<QPoint>;

            std::function<result_type(const Rule&)> collectMatches;

            result_type operator()(const Rule &rule)
            {
                return collectMatches(rule);
            }
        };

        const auto result = QtConcurrent::blockingMapped<QVector<QVector<QPoint>>>(mRules,
                                                                                   MatchRule { collectMatches });
#endif

        for (size_t i = 0; i < mRules.size(); ++i) {
            for (const QPoint pos : result[i])
                applyRule(mRules[i], pos, applyContext, context);
            applyContext.appliedRegions.clear();
        }
    }
}

/**
 * Checks whether the given \a inputSet matches at the given \a offset.
 */
static bool matchInputIndex(const RuleInputSet &inputSet, QPoint offset, AutoMapper::GetCell getCell)
{
    qsizetype nextPos = 0;
    qsizetype nextCell = 0;

    for (const RuleInputLayer &layer : inputSet.layers) {
        for (auto p = std::exchange(nextPos, nextPos + layer.posCount); p < nextPos; ++p) {
            const RuleInputLayerPos &pos = inputSet.positions[p];
            const Cell &cell = getCell(pos.x + offset.x(), pos.y + offset.y(), *layer.targetLayer);

            // Match may succeed if any of the "any" tiles are seen, or when
            // there are no "any" tiles for this location.
            bool anyMatch = !pos.anyCount;

            for (auto c = std::exchange(nextCell, nextCell + pos.anyCount); c < nextCell; ++c) {
                const Cell &desired = inputSet.cells[c];
                if (desired.isEmpty() ? cell.isEmpty() : desired == cell) {
                    anyMatch = true;
                    break;
                }
            }

            if (!anyMatch)
                return false;

            // Match fails as soon as any of the "none" tiles is seen
            for (auto c = std::exchange(nextCell, nextCell + pos.noneCount); c < nextCell; ++c) {
                const Cell &undesired = inputSet.cells[c];
                if (undesired.isEmpty() ? cell.isEmpty() : undesired == cell)
                    return false;
            }
        }
    }

    return true;
}

static bool matchRuleAtOffset(const QVector<RuleInputSet> &inputSets, QPoint offset, AutoMapper::GetCell getCell)
{
    return std::any_of(inputSets.begin(),
                       inputSets.end(),
                       [=] (const RuleInputSet &index) { return matchInputIndex(index, offset, getCell); });
}

void AutoMapper::matchRule(const Rule &rule,
                           const QRegion &matchRegion,
                           GetCell getCell,
                           const std::function<void(QPoint pos)> &matched,
                           const AutoMappingContext &context) const
{
    QVector<RuleInputSet> inputSets;
    compileRule(inputSets, rule, context);

    const QRect inputBounds = rule.inputRegion.boundingRect();

    // This is really the rule size - 1, since when applying the rule we will
    // keep at least one tile overlap with the apply region.
    const int ruleWidth = inputBounds.right() - inputBounds.left();
    const int ruleHeight = inputBounds.bottom() - inputBounds.top();

    QRegion ruleMatchRegion;

    for (const QRect &rect : matchRegion) {
        // Expand each rect, making sure that there is at least one tile
        // overlap with the rule at all sides.
        ruleMatchRegion |= rect.adjusted(-ruleWidth, -ruleHeight, 0, 0);
    }

    // When we're not matching a rule outside the map, we reduce the region in
    // in which it is applied accordingly.
    if (!mOptions.matchOutsideMap && !context.targetMap->infinite()) {
        ruleMatchRegion &= QRect(0, 0,
                                 context.targetMap->width() - ruleWidth,
                                 context.targetMap->height() - ruleHeight);
    }

    for (const QRect &rect : ruleMatchRegion) {
        const int startX = rect.left() + (rect.left() + rule.options.offsetX) % rule.options.modX;
        const int startY = rect.top() + (rect.top() + rule.options.offsetY) % rule.options.modY;

        for (int y = startY; y <= rect.bottom(); y += rule.options.modY) {
            for (int x = startX; x <= rect.right(); x += rule.options.modX) {
                if (rule.options.skipChance != 0.0 && randomDouble() < rule.options.skipChance)
                    return;

                if (matchRuleAtOffset(inputSets, QPoint(x, y), getCell))
                    matched(QPoint(x, y));
            }
        }
    }
}

void AutoMapper::applyRule(const Rule &rule, QPoint pos,
                           ApplyContext &applyContext,
                           AutoMappingContext &context) const
{
    Q_ASSERT(!mRuleMapSetup.mOutputSets.empty());

    // Translate the position to adjust to the location of the rule.
    pos -= rule.inputRegion.boundingRect().topLeft();

    // choose by chance which group of rule_layers should be used:
    const int r = applyContext.randomGenerator->generate() % mRuleMapSetup.mOutputSets.size();
    const OutputSet &ruleOutput = mRuleMapSetup.mOutputSets.at(r);

    if (rule.options.noOverlappingOutput) {
        // check if there are no overlaps within this rule.
        QHash<const Layer*, QRegion> ruleRegionInLayer;

        const bool overlap = std::any_of(ruleOutput.layers.keyBegin(),
                                         ruleOutput.layers.keyEnd(),
                                         [&] (const Layer *layer) {
            QRegion outputLayerRegion;

            // TODO: Very slow to re-calculate the entire region for
            // each rule output layer here, each time a rule has a match.
            switch (layer->layerType()) {
            case Layer::TileLayerType:
                outputLayerRegion = static_cast<const TileLayer*>(layer)->region();
                break;
            case Layer::ObjectGroupType:
                outputLayerRegion = tileRegionOfObjectGroup(static_cast<const ObjectGroup*>(layer));
                break;
            case Layer::ImageLayerType:
            case Layer::GroupLayerType:
                Q_UNREACHABLE();
                return false;
            }

            outputLayerRegion &= rule.outputRegion;
            outputLayerRegion.translate(pos.x(), pos.y());

            ruleRegionInLayer[layer] = outputLayerRegion;

            return applyContext.appliedRegions[layer].intersects(outputLayerRegion);
        });

        if (overlap)
            return;

        // Remember the newly applied region
        std::for_each(ruleOutput.layers.keyBegin(),
                      ruleOutput.layers.keyEnd(),
                      [&] (const Layer *layer) {
            applyContext.appliedRegions[layer] |= ruleRegionInLayer[layer];
        });
    }

    copyMapRegion(rule.outputRegion, pos, ruleOutput, context);

    if (applyContext.appliedRegion)
        *applyContext.appliedRegion |= rule.outputRegion.translated(pos.x(), pos.y());
}

void AutoMapper::copyMapRegion(const QRegion &region, QPoint offset,
                               const OutputSet &ruleOutput,
                               AutoMappingContext &context) const
{
    for (auto it = ruleOutput.layers.begin(), end = ruleOutput.layers.end(); it != end; ++it) {
        const Layer *from = it.key();
        const QString &targetName = it.value();

        Layer *to = nullptr;

        switch (from->layerType()) {
        case Layer::TileLayerType: {
            auto fromTileLayer = static_cast<const TileLayer*>(from);
            auto toTileLayer = context.outputTileLayers.value(targetName);

            if (!context.touchedTileLayers.isEmpty())
                appendUnique<const TileLayer*>(context.touchedTileLayers, toTileLayer);

            to = toTileLayer;
            for (const QRect &rect : region) {
                copyTileRegion(fromTileLayer, rect, toTileLayer,
                               rect.x() + offset.x(), rect.y() + offset.y(),
                               context);
            }
            break;
        }
        case Layer::ObjectGroupType: {
            auto fromObjectGroup = static_cast<const ObjectGroup*>(from);
            auto toObjectGroup = context.outputObjectGroups.value(targetName);
            to = toObjectGroup;
            for (const QRect &rect : region) {
                copyObjectRegion(fromObjectGroup, rect, toObjectGroup,
                                 rect.x() + offset.x(), rect.y() + offset.y(),
                                 context);
            }
            break;
        }
        case Layer::ImageLayerType:
        case Layer::GroupLayerType:
            Q_UNREACHABLE();
            break;
        }
        Q_ASSERT(to);

        // Copy any custom properties set on the output layer
        if (!from->properties().isEmpty()) {
            Properties mergedProperties = context.changedProperties.value(to, to->properties());
            mergeProperties(mergedProperties, from->properties());

            if (mergedProperties != to->properties()) {
                const bool isNewLayer = contains_where(context.newLayers,
                                                       [to] (const std::unique_ptr<Layer> &l) {
                    return l.get() == to;
                });

                if (isNewLayer)
                    to->setProperties(mergedProperties);
                else
                    context.changedProperties.insert(to, mergedProperties);
            }
        }
    }
}

void AutoMapper::copyTileRegion(const TileLayer *srcLayer, QRect rect,
                                TileLayer *dstLayer, int dstX, int dstY,
                                const AutoMappingContext &context) const
{
    int startX = dstX;
    int startY = dstY;

    int endX = dstX + rect.width();
    int endY = dstY + rect.height();

    const int dwidth = dstLayer->width();
    const int dheight = dstLayer->height();

    const bool fixedSize = !context.targetMap->infinite();
    const bool wrapBorder = mOptions.wrapBorder && fixedSize;
    if (!wrapBorder && fixedSize) {
        startX = qMax(0, startX);
        startY = qMax(0, startY);
        endX = qMin(dwidth, endX);
        endY = qMin(dheight, endY);
    }

    const int offsetX = rect.x() - dstX;
    const int offsetY = rect.y() - dstY;

    for (int x = startX; x < endX; ++x) {
        for (int y = startY; y < endY; ++y) {
            const Cell &cell = srcLayer->cellAt(x + offsetX, y + offsetY);

            // this is without graphics update, it's done afterwards for all
            int xd = x;
            int yd = y;

            if (wrapBorder) {
                xd = wrap(xd, dwidth);
                yd = wrap(yd, dheight);
            }

            switch (matchType(cell.tile())) {
            case Tiled::MatchType::Tile:
                dstLayer->setCell(xd, yd, cell);
                break;
            case Tiled::MatchType::Empty:
                dstLayer->setCell(xd, yd, Cell());
                break;
            default:
                break;
            }
        }
    }
}

void AutoMapper::copyObjectRegion(const ObjectGroup *srcLayer, const QRectF &rect,
                                  ObjectGroup *dstLayer, int dstX, int dstY,
                                  AutoMappingContext &context) const
{
    const QRectF pixelRect = context.targetDocument->renderer()->tileToPixelCoords(rect);
    const QList<MapObject*> objects = objectsInRegion(srcLayer, pixelRect.toAlignedRect());

    QPointF pixelOffset = context.targetDocument->renderer()->tileToPixelCoords(dstX, dstY);
    pixelOffset -= pixelRect.topLeft();

    context.newMapObjects.reserve(context.newMapObjects.size() + objects.size());

    ObjectReferencesHelper objectRefs(mTargetMap);

    for (MapObject *obj : objects) {
        MapObject *clone = obj->clone();
        objectRefs.reassignId(clone);
        clone->setX(clone->x() + pixelOffset.x());
        clone->setY(clone->y() + pixelOffset.y());
<<<<<<< HEAD
        context.newMapObjects.append(AddMapObjects::Entry { clone, dstLayer });
=======
        objectsToAdd.append(AddMapObjects::Entry { clone, dstLayer });
    }

    objectRefs.rewire();

    mTargetDocument->undoStack()->push(new AddMapObjects(mTargetDocument, objectsToAdd));
}

void AutoMapper::finalizeAutoMap()
{
    cleanTilesets();
    cleanEmptyLayers();
}

void AutoMapper::cleanTilesets()
{
    QUndoStack *undoStack = mTargetDocument->undoStack();

    for (const SharedTileset &tileset : qAsConst(mAddedTilesets)) {
        if (mTargetMap->isTilesetUsed(tileset.data()))
            continue;

        const int index = mTargetMap->indexOfTileset(tileset);
        if (index == -1)
            continue;

        undoStack->push(new RemoveTileset(mTargetDocument, index));
>>>>>>> fa4f1769
    }
}

void AutoMapper::addWarning(const QString &message, std::function<void ()> callback)
{
    WARNING(message, std::move(callback));
    mWarning += message;
    mWarning += QLatin1Char('\n');
}

} // namespace Tiled

#include "moc_automapper.cpp"<|MERGE_RESOLUTION|>--- conflicted
+++ resolved
@@ -31,7 +31,6 @@
 #include "maprenderer.h"
 #include "object.h"
 #include "objectgroup.h"
-#include "objectreferenceshelper.h"
 #include "tile.h"
 
 #include <QDebug>
@@ -961,18 +960,8 @@
                     const auto objects = objectsToErase(context.targetDocument,
                                                         context.outputObjectGroups.value(name),
                                                         regionToErase);
-                    for (MapObject *mapObject : objects) {
-                        auto it = std::find_if(context.newMapObjects.begin(), context.newMapObjects.end(),
-                                               [=] (const AddMapObjects::Entry &entry) { return entry.mapObject == mapObject; });
-
-                        if (it != context.newMapObjects.end()) {
-                            // If this object is still new, delete it again
-                            delete it->mapObject;
-                            context.newMapObjects.erase(it);
-                        } else {
-                            context.mapObjectsToRemove.insert(mapObject);
-                        }
-                    }
+                    for (MapObject *mapObject : objects)
+                        context.mapObjectsToRemove.insert(mapObject);
                     break;
                 }
                 case Layer::ImageLayerType:
@@ -1319,51 +1308,23 @@
 {
     const QRectF pixelRect = context.targetDocument->renderer()->tileToPixelCoords(rect);
     const QList<MapObject*> objects = objectsInRegion(srcLayer, pixelRect.toAlignedRect());
+    if (objects.isEmpty())
+        return;
 
     QPointF pixelOffset = context.targetDocument->renderer()->tileToPixelCoords(dstX, dstY);
     pixelOffset -= pixelRect.topLeft();
 
-    context.newMapObjects.reserve(context.newMapObjects.size() + objects.size());
-
-    ObjectReferencesHelper objectRefs(mTargetMap);
+    QVector<AddMapObjects::Entry> newMapObjects;
+    newMapObjects.reserve(objects.size());
 
     for (MapObject *obj : objects) {
         MapObject *clone = obj->clone();
-        objectRefs.reassignId(clone);
         clone->setX(clone->x() + pixelOffset.x());
         clone->setY(clone->y() + pixelOffset.y());
-<<<<<<< HEAD
-        context.newMapObjects.append(AddMapObjects::Entry { clone, dstLayer });
-=======
-        objectsToAdd.append(AddMapObjects::Entry { clone, dstLayer });
-    }
-
-    objectRefs.rewire();
-
-    mTargetDocument->undoStack()->push(new AddMapObjects(mTargetDocument, objectsToAdd));
-}
-
-void AutoMapper::finalizeAutoMap()
-{
-    cleanTilesets();
-    cleanEmptyLayers();
-}
-
-void AutoMapper::cleanTilesets()
-{
-    QUndoStack *undoStack = mTargetDocument->undoStack();
-
-    for (const SharedTileset &tileset : qAsConst(mAddedTilesets)) {
-        if (mTargetMap->isTilesetUsed(tileset.data()))
-            continue;
-
-        const int index = mTargetMap->indexOfTileset(tileset);
-        if (index == -1)
-            continue;
-
-        undoStack->push(new RemoveTileset(mTargetDocument, index));
->>>>>>> fa4f1769
-    }
+        newMapObjects.append(AddMapObjects::Entry { clone, dstLayer });
+    }
+
+    context.newMapObjects.append(newMapObjects);
 }
 
 void AutoMapper::addWarning(const QString &message, std::function<void ()> callback)
