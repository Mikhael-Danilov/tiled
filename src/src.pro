TEMPLATE  = subdirs
CONFIG   += ordered

SUBDIRS = libtiled tiled plugins \
    tmxviewer \
<<<<<<< HEAD
    automappingconverter \
    terraingenerator
=======
    tmxrasterizer \
    automappingconverter
>>>>>>> b31169f5
<|MERGE_RESOLUTION|>--- conflicted
+++ resolved
@@ -3,10 +3,6 @@
 
 SUBDIRS = libtiled tiled plugins \
     tmxviewer \
-<<<<<<< HEAD
+    tmxrasterizer \
     automappingconverter \
-    terraingenerator
-=======
-    tmxrasterizer \
-    automappingconverter
->>>>>>> b31169f5
+    terraingenerator